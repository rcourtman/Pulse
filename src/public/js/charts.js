PulseApp.charts = (() => {
    // Screen-resolution-based points for visual quality (not time coverage)
    function getOptimalRenderPoints() {
        const screenWidth = window.screen.width;
        const pixelRatio = window.devicePixelRatio || 1;
        const effectiveWidth = screenWidth * pixelRatio;
        
        // Scale points for visual quality - everyone sees same time span
        if (effectiveWidth >= 3840) {
            return 80;   // 4K: good detail for 1-hour trends
        } else if (effectiveWidth >= 2560) {
            return 60;   // 2K: good detail for 1-hour trends
        } else if (effectiveWidth >= 1920) {
            return 40;   // 1080p: adequate detail for 1-hour trends
        } else if (effectiveWidth >= 1366) {
            return 30;   // 720p: basic detail for 1-hour trends
        } else {
            return 25;   // Small screens: minimal but functional
        }
    }

    const CHART_CONFIG = {
        // Different sizes for different use cases
        sparkline: { width: 66, height: 16, padding: 1 }, // For I/O metrics
        mini: { width: 118, height: 20, padding: 2 },       // For usage metrics
        renderPoints: getOptimalRenderPoints(),
        strokeWidth: 1.5, // Slightly thicker for better visibility
        // Smart color coding based on data values
        getSmartColor: (values, metric) => {
            if (!values || values.length === 0) {
                // Theme-adaptive gray for "unimportant" state
                const isDarkMode = document.documentElement.classList.contains('dark');
                return isDarkMode ? '#6b7280' : '#d1d5db'; // dark: gray-500, light: gray-300
            }
            
            // Get current (latest) value and recent peak for color determination
            const currentValue = values[values.length - 1];
            const maxValue = Math.max(...values);
            
            if (metric === 'cpu' || metric === 'memory' || metric === 'disk') {
                // Percentage-based metrics - consider both current and recent peaks
                if (metric === 'cpu') {
                    // Show color if current is high OR there was a recent significant spike
                    if (currentValue >= 90 || maxValue >= 95) return '#ef4444';      // red: current high or recent spike
                    if (currentValue >= 80 || maxValue >= 85) return '#f59e0b';      // amber: elevated or recent activity
                    // Theme-adaptive gray for normal operation
                    const isDarkMode = document.documentElement.classList.contains('dark');
                    return isDarkMode ? '#6b7280' : '#d1d5db';     // gray: normal operation
                } else if (metric === 'memory') {
                    // Memory pressure - be more conservative due to its critical nature
                    if (currentValue >= 85 || maxValue >= 90) return '#ef4444';      // red: current high or recent spike
                    if (currentValue >= 75 || maxValue >= 80) return '#f59e0b';      // amber: elevated or recent pressure
                    // Theme-adaptive gray for healthy
                    const isDarkMode = document.documentElement.classList.contains('dark');
                    return isDarkMode ? '#6b7280' : '#d1d5db';     // gray: healthy
                } else if (metric === 'disk') {
                    // Disk can run higher before concerning, but spikes still noteworthy
                    if (currentValue >= 90 || maxValue >= 95) return '#ef4444';      // red: current full or recent spike
                    if (currentValue >= 80 || maxValue >= 85) return '#f59e0b';      // amber: getting full or recent activity
                    // Theme-adaptive gray for plenty of space
                    const isDarkMode = document.documentElement.classList.contains('dark');
                    return isDarkMode ? '#6b7280' : '#d1d5db';     // gray: plenty of space
                }
            } else {
                // I/O metrics - use absolute thresholds based on real-world values
                const maxValue = Math.max(...values);
                if (maxValue === 0) {
                    // Theme-adaptive gray for no activity
                    const isDarkMode = document.documentElement.classList.contains('dark');
                    return isDarkMode ? '#6b7280' : '#d1d5db';     // gray (no activity)
                }
                
                // Convert to MB/s for consistent thresholds (assume values are in bytes/s)
                const maxMBps = maxValue / (1024 * 1024);
                const avgValue = values.reduce((sum, v) => sum + v, 0) / values.length;
                const avgMBps = avgValue / (1024 * 1024);
                
                // Use absolute thresholds that make sense for I/O activity
                if (avgMBps > 50) return '#ef4444';            // red: >50 MB/s (high activity)
                if (avgMBps > 10) return '#f59e0b';            // amber: >10 MB/s (moderate activity)  
                if (avgMBps > 1) return '#10b981';             // green: >1 MB/s (normal activity)
                // Theme-adaptive gray for minimal activity
                const isDarkMode = document.documentElement.classList.contains('dark');
                return isDarkMode ? '#6b7280' : '#d1d5db';     // gray: <1 MB/s (minimal activity)
            }
        },
        colors: {
            cpu: '#ef4444',     // red-500
            memory: '#3b82f6',  // blue-500
            disk: '#8b5cf6',    // violet-500
            diskread: '#3b82f6',  // blue-500 (read operations - data flowing in)
            diskwrite: '#f97316', // orange-500 (write operations - data flowing out)
            netin: '#10b981',   // emerald-500 (network download - data coming in)
            netout: '#f59e0b'   // amber-500 (network upload - data going out)
        }
    };

    // Update render points if screen resolution changes (e.g., moving between monitors)
    let currentRenderPoints = CHART_CONFIG.renderPoints;
    function checkResolutionChange() {
        const newOptimalPoints = getOptimalRenderPoints();
        if (newOptimalPoints !== currentRenderPoints) {
            currentRenderPoints = newOptimalPoints;
            CHART_CONFIG.renderPoints = newOptimalPoints;
            // Clear cache and force refresh
            chartDataCache = null;
            chartCache.clear();
            // Trigger chart refresh if needed
            if (chartDataCache) {
                updateAllCharts();
            }
        }
    }

    // Listen for resolution changes (moving between monitors, etc.)
    window.addEventListener('resize', checkResolutionChange);

    let chartCache = new Map();
    let chartDataCache = null;
    let lastChartFetch = 0;
    const CHART_FETCH_INTERVAL = 5000; // More responsive: every 5 seconds
    
    // Processing cache to avoid redundant downsampling
    let processedDataCache = new Map(); // Key: `${guestId}-${metric}-${chartType}`, Value: { data, timestamp, hash }
    let lastProcessedTimestamp = 0;
    
    // Performance optimization: batch updates with requestAnimationFrame
    let pendingChartUpdates = new Set();
    let updateRAF = null;
    
    // Visibility tracking for charts
    let visibleCharts = new Set();
    let visibilityObserver = null;

    function formatValue(value, metric) {
        if (metric === 'cpu' || metric === 'memory' || metric === 'disk') {
            return Math.round(value) + '%';
        } else {
            return PulseApp.utils ? PulseApp.utils.formatSpeed(value) : `${Math.round(value)} B/s`;
        }
    }

    function getTimeAgo(timestamp) {
        const now = Date.now();
        const diffMs = now - timestamp;
        const diffMinutes = Math.floor(diffMs / 60000);
        const diffSeconds = Math.floor((diffMs % 60000) / 1000);
        
        if (diffMinutes > 0) {
            return `${diffMinutes}m ${diffSeconds}s ago`;
        } else {
            return `${diffSeconds}s ago`;
        }
    }

    function createOrUpdateChart(containerId, data, metric, chartType = 'mini', guestId) {
        const container = document.getElementById(containerId);
        if (!container) {
            return null; // Container doesn't exist, skip silently
        }

        const config = CHART_CONFIG[chartType];

        if (!data || data.length < 2) {
            container.innerHTML = `<div class="text-[9px] text-gray-400 text-center leading-4">${metric.toUpperCase()}</div>`;
            return null;
        }

        // Use smart downsampling with caching
        const chartData = processChartData(data, chartType, guestId, metric);
        
        // Get smart color based on data values
        const values = chartData.map(d => d.value);
        const color = CHART_CONFIG.getSmartColor(values, metric);
        
        // Always check if SVG exists and create if needed
        let svg = container.querySelector('svg');
        let isNewChart = !svg;
        
        if (!svg) {
            // Create new SVG with proper sizing
            svg = document.createElementNS('http://www.w3.org/2000/svg', 'svg');
            svg.setAttribute('width', '100%');
            svg.setAttribute('height', '100%');
            svg.setAttribute('viewBox', `0 0 ${config.width} ${config.height}`);
            svg.setAttribute('preserveAspectRatio', 'none');
            svg.setAttribute('class', 'mini-chart');
            svg.style.cursor = 'crosshair';

            // Create gradient definition for fill
            const defs = document.createElementNS('http://www.w3.org/2000/svg', 'defs');
            const gradient = document.createElementNS('http://www.w3.org/2000/svg', 'linearGradient');
            const gradientId = `gradient-${containerId}`;
            gradient.setAttribute('id', gradientId);
            gradient.setAttribute('x1', '0%');
            gradient.setAttribute('y1', '0%');
            gradient.setAttribute('x2', '0%');
            gradient.setAttribute('y2', '100%');
            
            // Gradient stops (will be updated with actual color)
            const stop1 = document.createElementNS('http://www.w3.org/2000/svg', 'stop');
            stop1.setAttribute('offset', '0%');
            stop1.setAttribute('class', 'gradient-start');
            stop1.style.transition = 'stop-color 0.3s ease-out';
            
            const stop2 = document.createElementNS('http://www.w3.org/2000/svg', 'stop');
            stop2.setAttribute('offset', '100%');
            stop2.setAttribute('stop-opacity', '0.1');
            stop2.setAttribute('class', 'gradient-end');
            stop2.style.transition = 'stop-color 0.3s ease-out';
            
            gradient.appendChild(stop1);
            gradient.appendChild(stop2);
            defs.appendChild(gradient);
            svg.appendChild(defs);

            // Create chart group
            const chartGroup = document.createElementNS('http://www.w3.org/2000/svg', 'g');
            chartGroup.setAttribute('class', 'chart-group');
            
            // Create filled area first (so it's behind the line)
            const area = document.createElementNS('http://www.w3.org/2000/svg', 'path');
            area.setAttribute('fill', `url(#${gradientId})`);
            area.setAttribute('class', 'chart-area');
            // Add smooth transitions for area changes
            area.style.transition = 'd 0.3s ease-out';
            
            // Create line path
            const path = document.createElementNS('http://www.w3.org/2000/svg', 'path');
            path.setAttribute('stroke', color);
            path.setAttribute('stroke-width', CHART_CONFIG.strokeWidth);
            path.setAttribute('fill', 'none');
            path.setAttribute('vector-effect', 'non-scaling-stroke');
            path.setAttribute('stroke-linecap', 'round');
            path.setAttribute('stroke-linejoin', 'round');
            path.setAttribute('class', 'chart-line');
            // Add smooth transitions for path and color changes
            path.style.transition = 'd 0.3s ease-out, stroke 0.3s ease-out';
            
            chartGroup.appendChild(area);
            chartGroup.appendChild(path);
            svg.appendChild(chartGroup);

            // Add hover detection
            addHoverInteraction(svg, chartData, metric, config);
            
            container.innerHTML = '';
            container.appendChild(svg);
            
            // Observe for visibility tracking
            observeChartVisibility(container);
        }

        // Update the chart with new color
        updateChartPath(svg, chartData, config, metric, isNewChart, color);
        return svg;
    }

    function addHoverInteraction(svg, chartData, metric, config) {
        // Create invisible overlay for mouse detection
        const overlay = document.createElementNS('http://www.w3.org/2000/svg', 'rect');
        overlay.setAttribute('width', config.width);
        overlay.setAttribute('height', config.height);
        overlay.setAttribute('fill', 'transparent');
        overlay.setAttribute('class', 'chart-overlay');
        overlay.style.cursor = 'crosshair';

        // Shared function to show tooltip
        function showTooltipForPosition(event, clientX, clientY) {
            const currentData = overlay._chartData || chartData;
            const currentMetric = overlay._metric || metric;
            const currentConfig = overlay._config || config;
            const minValue = overlay._minValue;
            const maxValue = overlay._maxValue;
            
            if (!currentData || currentData.length === 0) return;
            
            const rect = svg.getBoundingClientRect();
            const x = (clientX - rect.left) * (currentConfig.width / rect.width);
            
            // Find closest data point with full width (no label space)
            const chartAreaWidth = currentConfig.width - 2 * currentConfig.padding;
            const relativeX = Math.max(0, Math.min(chartAreaWidth, x - currentConfig.padding));
            const normalizedX = relativeX / chartAreaWidth; // 0 to 1
            const dataIndex = Math.max(0, Math.min(currentData.length - 1, Math.round(normalizedX * (currentData.length - 1))));
            
            if (dataIndex >= 0 && dataIndex < currentData.length && currentData[dataIndex]) {
                const point = currentData[dataIndex];
                if (point && typeof point.value === 'number' && point.timestamp) {
                    const value = formatValue(point.value, currentMetric);
                    const timeAgo = getTimeAgo(point.timestamp);
                    
                    // Enhanced tooltip with range information
                    let tooltipContent = `${value}<br><small>${timeAgo}</small>`;
                    
                    if (typeof minValue === 'number' && typeof maxValue === 'number') {
                        const minFormatted = formatValue(minValue, currentMetric);
                        const maxFormatted = formatValue(maxValue, currentMetric);
                        tooltipContent += `<br><small>Range: ${minFormatted} - ${maxFormatted}</small>`;
                    }
                    
                    // Show enhanced tooltip with proper event object
                    if (PulseApp.tooltips) {
                        PulseApp.tooltips.showTooltip(event, tooltipContent);
                    }
                }
            }
        }

        // Mouse events (desktop)
        overlay.addEventListener('mousemove', (event) => {
            showTooltipForPosition(event, event.clientX, event.clientY);
        });

        overlay.addEventListener('mouseenter', () => {
            // Change chart line color on hover based on theme
            const path = svg.querySelector('.chart-line');
            if (path) {
                path.setAttribute('data-original-color', path.getAttribute('stroke'));
                // Use black for light mode, white for dark mode
                const isDarkMode = document.documentElement.classList.contains('dark');
                const hoverColor = isDarkMode ? '#ffffff' : '#000000';
                path.setAttribute('stroke', hoverColor);
            }
        });

        overlay.addEventListener('mouseleave', () => {
            // Restore original color and hide tooltip
            const path = svg.querySelector('.chart-line');
            if (path) {
                const originalColor = path.getAttribute('data-original-color');
                if (originalColor) {
                    path.setAttribute('stroke', originalColor);
                }
            }
            if (PulseApp.tooltips) {
                PulseApp.tooltips.hideTooltip();
            }
        });

        // Touch events disabled for now - they interfere with scrolling
        // Charts will still work with mouse events on devices that support them

        svg.appendChild(overlay);
        
        // Initialize with current data
        overlay._chartData = chartData.slice(); // Create a copy to avoid reference issues
        overlay._metric = metric;
        overlay._config = config;
        
        // Remove the touch indicator - charts are discoverable enough without it
    }

    function updateChartPath(svg, chartData, config, metric, isNewChart = false, color) {
        const chartGroup = svg.querySelector('.chart-group');
        const path = chartGroup?.querySelector('.chart-line');
        const area = chartGroup?.querySelector('.chart-area');
        if (!path || !chartData || chartData.length < 2) return;

        // Update colors
        if (color) {
            path.setAttribute('stroke', color);
            
            // Update gradient colors
            const gradientStart = svg.querySelector('.gradient-start');
            const gradientEnd = svg.querySelector('.gradient-end');
            if (gradientStart && gradientEnd) {
                gradientStart.setAttribute('stop-color', color);
                gradientStart.setAttribute('stop-opacity', '0.3');
                gradientEnd.setAttribute('stop-color', color);
            }
        }

        const values = chartData.map(d => d.value);
        const minValue = Math.min(...values);
        const maxValue = Math.max(...values);
        const valueRange = maxValue - minValue;
        
        // Adjust for chart area (no label space needed anymore)
        const chartAreaWidth = config.width - 2 * config.padding;
        const chartAreaHeight = config.height - 2 * config.padding;
        
        const yScale = valueRange > 0 ? chartAreaHeight / valueRange : 0;
        const xScale = chartAreaWidth / Math.max(1, chartData.length - 1);

        // Build line path
        let lineData = '';
        let areaData = '';
        const baseY = config.height - config.padding; // Bottom of chart area
        
        chartData.forEach((point, index) => {
            const x = config.padding + index * xScale;
            const y = config.height - config.padding - (valueRange > 0 ? (point.value - minValue) * yScale : chartAreaHeight / 2);
            
            if (index === 0) {
                lineData += `M ${x} ${y}`;
                areaData += `M ${x} ${baseY} L ${x} ${y}`; // Start from bottom
            } else {
                lineData += ` L ${x} ${y}`;
                areaData += ` L ${x} ${y}`;
            }
            
            // Close area path on last point
            if (index === chartData.length - 1) {
                areaData += ` L ${x} ${baseY} Z`; // Line to bottom and close
            }
        });

        // Update or create axis labels (now empty function)
        updateAxisLabels(svg, minValue, maxValue, config, metric);

        // Update hover interaction data with min/max info
        const overlay = svg.querySelector('.chart-overlay');
        if (overlay) {
            overlay._chartData = chartData.slice();
            overlay._metric = metric;
            overlay._config = config;
            overlay._minValue = minValue;
            overlay._maxValue = maxValue;
        }

        // Update paths immediately to prevent blinking
        path.setAttribute('d', lineData);
        if (area) area.setAttribute('d', areaData);
    }

    function updateAxisLabels(svg, minValue, maxValue, config, metric) {
        // Remove existing labels
        svg.querySelectorAll('.axis-label').forEach(label => label.remove());
        
        // No axis labels - information moved to hover tooltips for cleaner design
        return;
    }

    // Create different chart HTML for different layouts
    function createUsageChartHTML(guestId, metric) {
        const chartId = `chart-${guestId}-${metric}`;
        return `<div id="${chartId}" class="usage-chart-container"></div>`;
    }

    function createSparklineHTML(guestId, metric) {
        const chartId = `chart-${guestId}-${metric}`;
        return `<div id="${chartId}" class="sparkline-container"></div>`;
    }

    async function fetchChartData() {
        try {
            const response = await fetch('/api/charts');
            if (!response.ok) {
                throw new Error(`HTTP ${response.status}`);
            }
            const data = await response.json();
            chartDataCache = data.data;
            lastChartFetch = Date.now();
            return data.data;
        } catch (error) {
            console.error('Failed to fetch chart data:', error);
            return null;
        }
    }

    function shouldFetchChartData() {
        return !chartDataCache || (Date.now() - lastChartFetch) > CHART_FETCH_INTERVAL;
    }

    async function getChartData() {
        if (shouldFetchChartData()) {
            return await fetchChartData();
        }
        return chartDataCache;
    }

    function renderGuestCharts(guestId) {
        if (!chartDataCache || !chartDataCache[guestId]) {
            return;
        }

        const guestData = chartDataCache[guestId];
        
        // Batch DOM checks for efficiency
        const metricsToRender = [];
        
        // Check which charts exist in DOM
        ['cpu', 'memory', 'disk'].forEach(metric => {
            if (document.getElementById(`chart-${guestId}-${metric}`)) {
                metricsToRender.push({ metric, type: 'mini' });
            }
        });
        
        ['diskread', 'diskwrite', 'netin', 'netout'].forEach(metric => {
            if (document.getElementById(`chart-${guestId}-${metric}`)) {
                metricsToRender.push({ metric, type: 'sparkline' });
            }
        });
        
        // Render only existing charts
        metricsToRender.forEach(({ metric, type }) => {
            const chartId = `chart-${guestId}-${metric}`;
            const data = guestData[metric];
            createOrUpdateChart(chartId, data, metric, type, guestId);
        });
    }

    function updateAllCharts() {
        if (!chartDataCache) return;
        
        // Batch updates using requestAnimationFrame immediately
        scheduleChartUpdates();
    }
    
    function scheduleChartUpdates() {
        if (updateRAF) {
            cancelAnimationFrame(updateRAF);
        }
        
        updateRAF = requestAnimationFrame(() => {
            performBatchedChartUpdates();
            updateRAF = null;
        });
    }
    
    function performBatchedChartUpdates() {
        if (!chartDataCache) return;
        
        const startTime = performance.now();
        const maxUpdateTime = 16; // Target 60fps
        let updatedCount = 0;
        
        // Prioritize visible charts
        const guestIds = Object.keys(chartDataCache);
        
        for (const guestId of guestIds) {
            // Check if we're over time budget
            if (performance.now() - startTime > maxUpdateTime && updatedCount > 0) {
                // Schedule remaining updates for next frame
                scheduleChartUpdates();
                break;
            }
            
            // Only update if chart is visible
            const hasVisibleCharts = isGuestChartVisible(guestId);
            
            if (hasVisibleCharts) {
                renderGuestCharts(guestId);
                updatedCount++;
            }
        }
    }
    
    function isGuestChartVisible(guestId) {
        // First check if charts mode is active
        const chartsToggle = document.getElementById('toggle-charts-checkbox');
        if (!chartsToggle || !chartsToggle.checked) {
            return false;
        }
        
        // Check visibility set for more accurate tracking
        const metrics = ['cpu', 'memory', 'disk', 'diskread', 'diskwrite', 'netin', 'netout'];
        return metrics.some(metric => {
            const chartId = `chart-${guestId}-${metric}`;
            return visibleCharts.has(chartId) || document.getElementById(chartId);
        });
    }

    function clearChart(guestId, metric) {
        const chartId = `chart-${guestId}-${metric}`;
        const container = document.getElementById(chartId);
        if (container) {
            container.innerHTML = '';
        }
    }

    function clearGuestCharts(guestId) {
        const metrics = ['cpu', 'memory', 'disk', 'diskread', 'diskwrite', 'netin', 'netout'];
        metrics.forEach(metric => clearChart(guestId, metric));
        chartCache.delete(guestId);
    }

    let chartUpdateInterval = null;

    function startChartUpdates() {
        if (chartUpdateInterval) return;
        
        chartUpdateInterval = setInterval(async () => {
            // Skip updates if document is hidden (tab not active)
            if (document.hidden) {
                return;
            }
            
            const data = await getChartData();
            if (data) {
                updateAllCharts();
            }
        }, CHART_FETCH_INTERVAL);
        
        // Initial fetch
        getChartData();
        
        // Handle visibility change to pause/resume updates
        document.addEventListener('visibilitychange', () => {
            if (!document.hidden && chartDataCache) {
                // Tab became visible, update charts
                updateAllCharts();
            }
        });
    }

    function stopChartUpdates() {
        if (chartUpdateInterval) {
            clearInterval(chartUpdateInterval);
            chartUpdateInterval = null;
        }
    }

    // Adaptive sampling: more points for changing data, fewer for stable sections
    function processChartData(serverData, chartType = 'mini', guestId, metric) {
        if (!serverData || serverData.length === 0) {
            return [];
        }

        // Generate cache key
        const cacheKey = `${guestId}-${metric}-${chartType}`;
        
        // Quick hash of data for cache validation
        const dataHash = generateDataHash(serverData);
        
        // Check cache first
        const cached = processedDataCache.get(cacheKey);
        if (cached && cached.hash === dataHash && (Date.now() - cached.timestamp < 30000)) {
            // Use cached data if it's less than 30 seconds old and data hasn't changed
            return cached.data;
        }

        let targetPoints = CHART_CONFIG.renderPoints;
        
        // Sparklines are narrower, so they need fewer points to avoid bunching
        if (chartType === 'sparkline') {
            targetPoints = Math.round(targetPoints * 0.6); // 60% of mini chart points
            // Example: 1080p gets 40 points for usage charts, 24 points for I/O sparklines
        }
        
        let processedData;
        if (serverData.length <= targetPoints) {
            // Use all available data if we have fewer points than target
            processedData = serverData;
        } else {
            // Use adaptive sampling for optimal information density
            processedData = adaptiveSample(serverData, targetPoints);
        }
        
        // Cache the processed data
        processedDataCache.set(cacheKey, {
            data: processedData,
            timestamp: Date.now(),
            hash: dataHash
        });
        
        // Clean up old cache entries periodically
        if (processedDataCache.size > 200) {
            cleanupProcessedCache();
        }
        
        return processedData;
    }

    // Adaptive sampling algorithm: more points where data changes, fewer where stable
    function adaptiveSample(data, targetPoints) {
        if (data.length <= targetPoints) return data;
        
        // STRICT target enforcement: never exceed the limit
        const maxPoints = Math.max(2, targetPoints); // At least 2 points for a line
        
        // Step 1: Calculate importance scores for each point
        const importance = calculateImportanceScores(data);
        
        // Step 2: Always include first and last points
        const selectedIndices = new Set([0, data.length - 1]);
        const remainingPoints = maxPoints - 2; // Reserve 2 slots for start/end
        
        if (remainingPoints <= 0) {
            return [data[0], data[data.length - 1]]; // Just start and end
        }
        
        // Step 3: Find all candidates (excluding start/end)
        const candidates = [];
        for (let i = 1; i < data.length - 1; i++) {
            candidates.push({ index: i, importance: importance[i] });
        }
        
        // Step 4: Sort by importance and take only what we have room for
        candidates.sort((a, b) => b.importance - a.importance);
        
        // Step 5: Add the most important points up to our limit
        for (let i = 0; i < Math.min(remainingPoints, candidates.length); i++) {
            selectedIndices.add(candidates[i].index);
        }
        
        // Convert to sorted array and extract data points
        const sortedIndices = Array.from(selectedIndices).sort((a, b) => a - b);
        const result = sortedIndices.map(i => data[i]);
        
        return result;
    }

    // Calculate importance score for each data point (optimized)
    function calculateImportanceScores(data) {
        const scores = new Array(data.length);
        const windowSize = Math.min(5, Math.max(3, Math.floor(data.length / 50))); // Limit window size
        
        // Pre-calculate values array to avoid repeated property access
        const values = new Array(data.length);
        for (let i = 0; i < data.length; i++) {
            values[i] = data[i].value;
        }
        
        // Simplified scoring for better performance
        for (let i = 0; i < data.length; i++) {
            let score = 0;
            
            // 1. Simple rate of change (no complex derivatives)
            if (i > 0 && i < data.length - 1) {
                const change = Math.abs(values[i + 1] - values[i - 1]);
                score += change;
            }
            
            // 2. Local extrema detection (peaks and valleys)
            if (i > 0 && i < data.length - 1) {
                const isPeak = values[i] > values[i - 1] && values[i] > values[i + 1];
                const isValley = values[i] < values[i - 1] && values[i] < values[i + 1];
                if (isPeak || isValley) {
                    score += Math.abs(values[i] - values[i - 1]) + Math.abs(values[i] - values[i + 1]);
                }
            }
            
            // 3. Edge points get bonus
            if (i === 0 || i === data.length - 1) {
                score += 1000; // Ensure edges are always included
            }
            
            scores[i] = score;
        }
        
        return scores;
    }

    // Find critical points that should always be included
    function findCriticalPoints(data) {
        const critical = new Set();
        
        // Always include first and last points
        critical.add(0);
        critical.add(data.length - 1);
        
        // Find local extrema (peaks and valleys)
        for (let i = 1; i < data.length - 1; i++) {
            const prev = data[i - 1].value;
            const curr = data[i].value;
            const next = data[i + 1].value;
            
            // Local maximum
            if (curr > prev && curr > next) {
                critical.add(i);
            }
            // Local minimum  
            else if (curr < prev && curr < next) {
                critical.add(i);
            }
            // Significant inflection points
            else if (Math.abs((next - curr) - (curr - prev)) > (getDataRange(data) * 0.05)) {
                critical.add(i);
            }
        }
        
        return critical;
    }

    // Helper function to get data range for threshold calculations
    function getDataRange(data) {
        const values = data.map(p => p.value);
        return Math.max(...values) - Math.min(...values);
    }

    // Helper function to generate quick hash of data for cache validation
    function generateDataHash(data) {
        if (!data || data.length === 0) return '0';
        // Simple hash based on length, first, last, and middle values
        const first = data[0]?.value || 0;
        const last = data[data.length - 1]?.value || 0;
        const middle = data[Math.floor(data.length / 2)]?.value || 0;
        return `${data.length}-${first.toFixed(2)}-${middle.toFixed(2)}-${last.toFixed(2)}`;
    }
    
    // Cleanup old cache entries
    function cleanupProcessedCache() {
        const now = Date.now();
        const maxAge = 60000; // 1 minute
        
        for (const [key, value] of processedDataCache.entries()) {
            if (now - value.timestamp > maxAge) {
                processedDataCache.delete(key);
            }
        }
    }
    
    // Initialize visibility observer for better performance
    function initVisibilityObserver() {
        if (!window.IntersectionObserver) return;
        
        visibilityObserver = new IntersectionObserver((entries) => {
            entries.forEach(entry => {
                if (entry.isIntersecting) {
                    visibleCharts.add(entry.target.id);
                } else {
                    visibleCharts.delete(entry.target.id);
                }
            });
        }, {
            root: null,
            rootMargin: '50px', // Start rendering slightly before visible
            threshold: 0.01
        });
    }
    
    // Observe chart container for visibility
    function observeChartVisibility(container) {
        if (visibilityObserver && container.id) {
            visibilityObserver.observe(container);
        }
    }
    
    // Initialize performance optimizations
    initVisibilityObserver();
    
    return {
        createUsageChartHTML,
        createSparklineHTML,
        renderGuestCharts,
        updateAllCharts,
        clearGuestCharts,
        getChartData,
        startChartUpdates,
        stopChartUpdates,
        isDataAvailable: (guestId) => chartDataCache && chartDataCache[guestId],
        getConfig: () => CHART_CONFIG,
        processChartData,
        getCurrentRenderPoints: () => CHART_CONFIG.renderPoints,
        adaptiveSample,
        calculateImportanceScores,
<<<<<<< HEAD
        findCriticalPoints
=======
        // Expose for testing
        cleanupProcessedCache,
        observeChartVisibility
>>>>>>> 25ae89cd
    };
})(); <|MERGE_RESOLUTION|>--- conflicted
+++ resolved
@@ -570,11 +570,6 @@
         }
     }
 
-    function clearGuestCharts(guestId) {
-        const metrics = ['cpu', 'memory', 'disk', 'diskread', 'diskwrite', 'netin', 'netout'];
-        metrics.forEach(metric => clearChart(guestId, metric));
-        chartCache.delete(guestId);
-    }
 
     let chartUpdateInterval = null;
 
@@ -605,12 +600,6 @@
         });
     }
 
-    function stopChartUpdates() {
-        if (chartUpdateInterval) {
-            clearInterval(chartUpdateInterval);
-            chartUpdateInterval = null;
-        }
-    }
 
     // Adaptive sampling: more points for changing data, fewer for stable sections
     function processChartData(serverData, chartType = 'mini', guestId, metric) {
@@ -743,42 +732,7 @@
         return scores;
     }
 
-    // Find critical points that should always be included
-    function findCriticalPoints(data) {
-        const critical = new Set();
-        
-        // Always include first and last points
-        critical.add(0);
-        critical.add(data.length - 1);
-        
-        // Find local extrema (peaks and valleys)
-        for (let i = 1; i < data.length - 1; i++) {
-            const prev = data[i - 1].value;
-            const curr = data[i].value;
-            const next = data[i + 1].value;
-            
-            // Local maximum
-            if (curr > prev && curr > next) {
-                critical.add(i);
-            }
-            // Local minimum  
-            else if (curr < prev && curr < next) {
-                critical.add(i);
-            }
-            // Significant inflection points
-            else if (Math.abs((next - curr) - (curr - prev)) > (getDataRange(data) * 0.05)) {
-                critical.add(i);
-            }
-        }
-        
-        return critical;
-    }
-
-    // Helper function to get data range for threshold calculations
-    function getDataRange(data) {
-        const values = data.map(p => p.value);
-        return Math.max(...values) - Math.min(...values);
-    }
+
 
     // Helper function to generate quick hash of data for cache validation
     function generateDataHash(data) {
@@ -836,22 +790,13 @@
         createSparklineHTML,
         renderGuestCharts,
         updateAllCharts,
-        clearGuestCharts,
         getChartData,
         startChartUpdates,
-        stopChartUpdates,
-        isDataAvailable: (guestId) => chartDataCache && chartDataCache[guestId],
-        getConfig: () => CHART_CONFIG,
         processChartData,
-        getCurrentRenderPoints: () => CHART_CONFIG.renderPoints,
         adaptiveSample,
         calculateImportanceScores,
-<<<<<<< HEAD
-        findCriticalPoints
-=======
         // Expose for testing
         cleanupProcessedCache,
         observeChartVisibility
->>>>>>> 25ae89cd
     };
 })(); 