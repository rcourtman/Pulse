--- conflicted
+++ resolved
@@ -54,6 +54,7 @@
         TEXT_GRAY_600_DARK_GRAY_400: 'text-gray-600 dark:text-gray-400',
         TEXT_GRAY_700_DARK_GRAY_300: 'text-gray-700 dark:text-gray-300',
         TEXT_GRAY_500_DARK_GRAY_400: 'text-gray-500 dark:text-gray-400',
+        TEXT_GRAY_800_DARK_GRAY_200: 'text-gray-800 dark:text-gray-200',
         
         // Font weights
         FONT_SEMIBOLD: 'font-semibold',
@@ -85,6 +86,21 @@
         // Borders & dividers
         BORDER_GRAY_200_DARK_BORDER_GRAY_700: 'border border-gray-200 dark:border-gray-700',
         DIVIDE_Y_GRAY_200_DARK_DIVIDE_GRAY_700: 'divide-y divide-gray-200 dark:divide-gray-700',
+        BORDER_B_GRAY_300_DARK_BORDER_GRAY_600: 'border-b border-gray-300 dark:border-gray-600',
+        
+        // Background colors
+        BG_GRAY_100_DARK_BG_GRAY_800: 'bg-gray-100 dark:bg-gray-800',
+        BG_GRAY_100_DARK_BG_GRAY_700: 'bg-gray-100 dark:bg-gray-700',
+        HOVER_BG_GRAY_50_DARK_HOVER_BG_GRAY_700_50: 'hover:bg-gray-50 dark:hover:bg-gray-700/50',
+        
+        // Text styling
+        TEXT_GRAY_600_UPPERCASE_DARK_TEXT_GRAY_300: 'text-gray-600 uppercase dark:text-gray-300',
+        FONT_MEDIUM: 'font-medium',
+        
+        // Positioning
+        STICKY: 'sticky',
+        TOP_0: 'top-0',
+        Z_10: 'z-10',
         
         // PBS specific
         PBS_TASK_TBODY: 'pbs-task-tbody',
@@ -194,16 +210,10 @@
     };
 
     const parsePbsTaskTarget = (task) => {
-      // For synthetic backup run tasks, enhance with guest name if available
+      // For synthetic backup run tasks, don't enhance with guest names
       if (task.guest && task.pbsBackupRun) {
-          // Check if guest field is in format "ct/103" or "qemu/102"
-          const guestParts = task.guest.split('/');
-          if (guestParts.length === 2) {
-              const guestType = guestParts[0];
-              const guestId = guestParts[1];
-              const guestName = findGuestName(guestType, guestId);
-              return guestName ? `${task.guest} (${guestName})` : task.guest;
-          }
+          // PBS tasks come from different PVE instances, so we can't reliably resolve names
+          // Just return the raw guest string (e.g., "ct/100")
           return task.guest;
       }
       
@@ -222,9 +232,8 @@
               const guestId = targetSubParts[1];
               const baseTarget = `${guestType}/${guestId}`;
               
-              // Try to find guest name and append it if found
-              const guestName = findGuestName(guestType, guestId);
-              displayTarget = guestName ? `${baseTarget} (${guestName})` : baseTarget;
+              // Don't resolve guest names for PBS tasks - they may come from different PVE instances
+              displayTarget = baseTarget;
           }
         }
       } else if (taskType === 'prune' || taskType === 'garbage_collection') {
@@ -459,34 +468,37 @@
         row.dataset.upid = task.upid || '';
         
         // Add status-based row styling for better problem visibility
-        let rowClasses = 'border-b border-gray-200 dark:border-gray-700 transition-colors duration-150 ease-in-out';
-        
         const isFailed = isTaskFailed(task);
+        let specialBgClass = '';
+        let specialHoverClass = '';
+        let additionalClasses = 'transition-colors duration-150 ease-in-out';
         
         if (isFailed) {
             // Failed tasks get red background and cursor pointer if expandable
-            rowClasses += ` bg-red-50 dark:bg-red-900/20 hover:bg-red-100 dark:hover:bg-red-900/30 cursor-pointer`;
+            specialBgClass = 'bg-red-50 dark:bg-red-900/20';
+            specialHoverClass = 'hover:bg-red-100 dark:hover:bg-red-900/30';
+            additionalClasses += ' cursor-pointer';
         } else if (task.status && task.status.toLowerCase().includes('running')) {
             // Running tasks get blue background
-            rowClasses += ` bg-blue-50 dark:bg-blue-900/20 hover:bg-blue-100 dark:hover:bg-blue-900/30`;
-        } else {
-            // Normal hover for successful tasks
-            rowClasses += ` hover:bg-gray-50 dark:hover:bg-gray-700`;
-        }
-        
-        row.className = rowClasses;
+            specialBgClass = 'bg-blue-50 dark:bg-blue-900/20';
+            specialHoverClass = 'hover:bg-blue-100 dark:hover:bg-blue-900/30';
+        }
+        
+        // Use helper to create consistent row
+        const newRow = PulseApp.ui.common.createTableRow({
+            classes: additionalClasses,
+            isSpecialRow: !!(specialBgClass),
+            specialBgClass: specialBgClass,
+            specialHoverClass: specialHoverClass
+        });
+        
+        row.className = newRow.className;
 
         const targetCell = document.createElement('td');
         
         if (isBackupTable) {
             // Only apply sticky to backup tasks table
-            let stickyBg = 'bg-white dark:bg-gray-800';
-            if (isFailed) {
-                stickyBg = 'bg-red-50 dark:bg-red-900/20';
-            } else if (task.status && task.status.toLowerCase().includes('running')) {
-                stickyBg = 'bg-blue-50 dark:bg-blue-900/20';
-            }
-            targetCell.className = `${CSS_CLASSES.P1_PX2} ${CSS_CLASSES.TEXT_SM} ${CSS_CLASSES.TEXT_GRAY_700_DARK_GRAY_300} sticky left-0 ${stickyBg} z-10 border-r border-gray-300 dark:border-gray-600`;
+            targetCell.className = `${CSS_CLASSES.P1_PX2} ${CSS_CLASSES.TEXT_SM} ${CSS_CLASSES.TEXT_GRAY_700_DARK_GRAY_300} sticky left-0 z-10 bg-white dark:bg-gray-800 border-r border-gray-300 dark:border-gray-600`;
         } else {
             targetCell.className = `${CSS_CLASSES.P1_PX2} ${CSS_CLASSES.TEXT_SM} ${CSS_CLASSES.TEXT_GRAY_700_DARK_GRAY_300}`;
         }
@@ -945,16 +957,23 @@
                     const usageText = totalBytes > 0 ? `${usagePercent}% (${PulseApp.utils.formatBytes(usedBytes)} of ${PulseApp.utils.formatBytes(totalBytes)})` : 'N/A';
                     const gcStatusHtml = getPbsGcStatusText(ds.gcStatus);
 
-                    const row = dsTableBody.insertRow();
+                    // Use consolidated table row helper
+                    let specialBgClass = '';
+                    let specialHoverClass = '';
                     
-                    // Add critical usage highlighting
-                    let rowClass = `${CSS_CLASSES.HOVER_BG_GRAY_50_DARK_HOVER_BG_GRAY_700_50}`;
                     if (usagePercent >= 95) {
-                        rowClass = 'bg-red-50 dark:bg-red-900/20 hover:bg-red-100 dark:hover:bg-red-900/30';
+                        specialBgClass = 'bg-red-50 dark:bg-red-900/20';
+                        specialHoverClass = 'hover:bg-red-100 dark:hover:bg-red-900/30';
                     } else if (usagePercent >= 85) {
-                        rowClass = 'bg-yellow-50 dark:bg-yellow-900/20 hover:bg-yellow-100 dark:hover:bg-yellow-900/30';
+                        specialBgClass = 'bg-yellow-50 dark:bg-yellow-900/20';
+                        specialHoverClass = 'hover:bg-yellow-100 dark:hover:bg-yellow-900/30';
                     }
-                    row.className = rowClass;
+                    
+                    const row = PulseApp.ui.common.createTableRow({
+                        isSpecialRow: !!(specialBgClass),
+                        specialBgClass: specialBgClass,
+                        specialHoverClass: specialHoverClass
+                    });
 
                     const createCell = (content, classNames = [], isHtml = false) => {
                         const cell = row.insertCell();
@@ -1001,6 +1020,8 @@
                     createCell(deduplicationText, [CSS_CLASSES.TEXT_GRAY_600_DARK_GRAY_400, CSS_CLASSES.FONT_SEMIBOLD]);
 
                     createCell(gcStatusHtml, [], true);
+                    
+                    dsTableBody.appendChild(row);
                 });
             }
         } else {
@@ -1249,7 +1270,7 @@
         dsTable.id = ID_PREFIXES.PBS_DS_TABLE + instanceId;
         dsTable.className = `${CSS_CLASSES.MIN_W_FULL} ${CSS_CLASSES.DIVIDE_Y_GRAY_200_DARK_DIVIDE_GRAY_700} ${CSS_CLASSES.TEXT_SM}`;
         const dsThead = document.createElement('thead');
-        dsThead.className = `${CSS_CLASSES.STICKY} ${CSS_CLASSES.TOP_0} ${CSS_CLASSES.Z_10} ${CSS_CLASSES.BG_GRAY_100_DARK_BG_GRAY_800}`;
+        dsThead.className = `${CSS_CLASSES.STICKY} ${CSS_CLASSES.TOP_0} ${CSS_CLASSES.Z_10} ${CSS_CLASSES.BG_GRAY_100_DARK_BG_GRAY_700}`;
         const dsHeaderRow = document.createElement('tr');
         dsHeaderRow.className = `${CSS_CLASSES.TEXT_XS} ${CSS_CLASSES.FONT_MEDIUM} ${CSS_CLASSES.TEXT_LEFT} ${CSS_CLASSES.TEXT_GRAY_600_UPPERCASE_DARK_TEXT_GRAY_300} ${CSS_CLASSES.BORDER_B_GRAY_300_DARK_BORDER_GRAY_600}`;
         ['Name', 'Path', 'Used', 'Available', 'Total', 'Usage', 'Deduplication', 'GC Status'].forEach(headerText => {
@@ -1280,15 +1301,12 @@
         heading.className = `${CSS_CLASSES.TEXT_MD} ${CSS_CLASSES.FONT_SEMIBOLD} ${CSS_CLASSES.MB2} ${CSS_CLASSES.TEXT_GRAY_700_DARK_GRAY_300}`;
         heading.textContent = 'PBS Task Summary';
         sectionDiv.appendChild(heading);
-<<<<<<< HEAD
-=======
         
         // Add a subtitle with timeframe info
         const subtitle = document.createElement('p');
         subtitle.className = `${CSS_CLASSES.TEXT_XS} ${CSS_CLASSES.TEXT_GRAY_500_DARK_GRAY_400} ${CSS_CLASSES.MB2}`;
         subtitle.textContent = 'Task counts reflect the selected time range filter above';
         sectionDiv.appendChild(subtitle);
->>>>>>> 25ae89cd
 
         const tableContainer = document.createElement('div');
         tableContainer.className = `${CSS_CLASSES.OVERFLOW_X_AUTO} ${CSS_CLASSES.BORDER_GRAY_200_DARK_BORDER_GRAY_700} ${CSS_CLASSES.ROUNDED} ${CSS_CLASSES.BG_GRAY_50_DARK_BG_GRAY_800_30} p-3`;
@@ -1297,7 +1315,7 @@
         table.className = `${CSS_CLASSES.MIN_W_FULL} ${CSS_CLASSES.TEXT_SM}`;
         
         const thead = document.createElement('thead');
-        thead.className = `${CSS_CLASSES.BG_GRAY_100_DARK_BG_GRAY_800}`;
+        thead.className = `${CSS_CLASSES.BG_GRAY_100_DARK_BG_GRAY_700}`;
         const headerRow = document.createElement('tr');
         headerRow.className = `${CSS_CLASSES.TEXT_XS} ${CSS_CLASSES.FONT_MEDIUM} ${CSS_CLASSES.TEXT_LEFT} ${CSS_CLASSES.TEXT_GRAY_600_UPPERCASE_DARK_TEXT_GRAY_300} ${CSS_CLASSES.BORDER_B_GRAY_300_DARK_BORDER_GRAY_600}`;
 
@@ -1333,21 +1351,6 @@
 
         taskHealthData.forEach(taskItem => {
             const summary = taskItem.data?.summary || {};
-<<<<<<< HEAD
-            const ok = summary.ok ?? '-';
-            const failed = summary.failed ?? 0;
-            const lastOk = PulseApp.utils.formatPbsTimestampRelative(summary.lastOk);
-            const lastFailed = PulseApp.utils.formatPbsTimestampRelative(summary.lastFailed);
-
-            const row = tbody.insertRow();
-            
-            // Add row highlighting for failed tasks
-            if (failed > 0) {
-                row.className = `${CSS_CLASSES.BORDER_B_GRAY_200_DARK_GRAY_700} bg-red-50 dark:bg-red-900/20`;
-            } else {
-                row.className = CSS_CLASSES.BORDER_B_GRAY_200_DARK_GRAY_700;
-            }
-=======
             let recentTasks = taskItem.data?.recentTasks || [];
             
             // Filter tasks by selected time range
@@ -1408,7 +1411,6 @@
                 specialBgClass: filteredFailed > 0 ? 'bg-red-50 dark:bg-red-900/20' : '',
                 specialHoverClass: filteredFailed > 0 ? 'hover:bg-red-100 dark:hover:bg-red-900/30' : ''
             });
->>>>>>> 25ae89cd
 
             const cellTaskType = row.insertCell();
             cellTaskType.className = `${CSS_CLASSES.P1_PX2} ${CSS_CLASSES.FONT_SEMIBOLD} ${CSS_CLASSES.TEXT_GRAY_800_DARK_GRAY_200}`;
@@ -1417,14 +1419,8 @@
             const cellStatus = row.insertCell();
             cellStatus.className = CSS_CLASSES.P1_PX2;
             
-            // More descriptive status text
+            // More descriptive status text with additional context
             let statusHtml = '';
-<<<<<<< HEAD
-            if (failed > 0) {
-                statusHtml = `<span class="${CSS_CLASSES.TEXT_RED_600_DARK_RED_400} ${CSS_CLASSES.FONT_BOLD}">${failed} FAILED</span>`;
-                if (ok > 0) {
-                    statusHtml += ` / <span class="${CSS_CLASSES.TEXT_GREEN_600_DARK_GREEN_400}">${ok} OK</span>`;
-=======
             if (total === 0) {
                 statusHtml = `<span class="${CSS_CLASSES.TEXT_GRAY_600_DARK_GRAY_400}">No tasks</span>`;
             } else if (filteredFailed > 0) {
@@ -1453,12 +1449,8 @@
                     }
                 } else {
                     statusHtml += `0 tasks`;
->>>>>>> 25ae89cd
                 }
-            } else if (ok > 0) {
-                statusHtml = `<span class="${CSS_CLASSES.TEXT_GREEN_600_DARK_GREEN_400}">All OK (${ok})</span>`;
-            } else {
-                statusHtml = `<span class="${CSS_CLASSES.TEXT_GRAY_600_DARK_GRAY_400}">No recent tasks</span>`;
+                statusHtml += `</span>`;
             }
             cellStatus.innerHTML = statusHtml;
             
@@ -1473,6 +1465,8 @@
             } else {
                 cellLastFail.textContent = lastFailed;
             }
+            
+            tbody.appendChild(row);
         });
 
         table.appendChild(tbody);
@@ -1525,7 +1519,7 @@
         table.className = `${CSS_CLASSES.MIN_W_FULL} ${CSS_CLASSES.DIVIDE_Y_GRAY_200_DARK_DIVIDE_GRAY_700} ${CSS_CLASSES.TEXT_SM}`;
 
         const thead = document.createElement('thead');
-        thead.className = `${CSS_CLASSES.STICKY} ${CSS_CLASSES.TOP_0} ${CSS_CLASSES.Z_10} ${CSS_CLASSES.BG_GRAY_100_DARK_BG_GRAY_800}`;
+        thead.className = `${CSS_CLASSES.STICKY} ${CSS_CLASSES.TOP_0} ${CSS_CLASSES.Z_10} ${CSS_CLASSES.BG_GRAY_100_DARK_BG_GRAY_700}`;
         const headerRow = document.createElement('tr');
         headerRow.className = `${CSS_CLASSES.TEXT_XS} ${CSS_CLASSES.FONT_MEDIUM} ${CSS_CLASSES.TEXT_LEFT} ${CSS_CLASSES.TEXT_GRAY_600_UPPERCASE_DARK_TEXT_GRAY_300} ${CSS_CLASSES.BORDER_B_GRAY_300_DARK_BORDER_GRAY_600}`;
 
@@ -1542,7 +1536,7 @@
             
             if (index === 0 && isBackupTable) {
                 // Make first header sticky for backup tables
-                th.className = `${CSS_CLASSES.P1_PX2} sticky left-0 bg-gray-100 dark:bg-gray-800 z-20 border-r border-gray-300 dark:border-gray-600`;
+                th.className = `${CSS_CLASSES.P1_PX2} sticky left-0 bg-gray-100 dark:bg-gray-700 z-20 border-r border-gray-300 dark:border-gray-600`;
             } else {
                 th.className = CSS_CLASSES.P1_PX2;
             }
@@ -1629,7 +1623,7 @@
 
         // Table header
         const thead = document.createElement('thead');
-        thead.className = `${CSS_CLASSES.STICKY} ${CSS_CLASSES.TOP_0} ${CSS_CLASSES.Z_10} ${CSS_CLASSES.BG_GRAY_100_DARK_BG_GRAY_800}`;
+        thead.className = `${CSS_CLASSES.STICKY} ${CSS_CLASSES.TOP_0} ${CSS_CLASSES.Z_10} ${CSS_CLASSES.BG_GRAY_100_DARK_BG_GRAY_700}`;
         const headerRow = document.createElement('tr');
         headerRow.className = `${CSS_CLASSES.TEXT_XS} ${CSS_CLASSES.FONT_MEDIUM} ${CSS_CLASSES.TEXT_LEFT} ${CSS_CLASSES.TEXT_GRAY_600_UPPERCASE_DARK_TEXT_GRAY_300} ${CSS_CLASSES.BORDER_B_GRAY_300_DARK_BORDER_GRAY_600}`;
         const headerClasses = [
@@ -1652,7 +1646,9 @@
         // Table body
         const tbody = document.createElement('tbody');
         tbody.className = CSS_CLASSES.DIVIDE_Y_GRAY_200_DARK_DIVIDE_GRAY_700;
-        const valueRow = document.createElement('tr');
+        
+        // Use consolidated table row helper
+        const valueRow = PulseApp.ui.common.createTableRow();
 
         // PBS VER
         const versionInfo = pbsInstanceData.versionInfo || {};
@@ -2277,9 +2273,10 @@
         }
         
         // Get selected namespace for this instance
+        // Always use 'root' as default namespace to ensure proper filtering
         const selectedNamespace = hasMultipleNamespaces 
             ? (selectedNamespaceByInstance.get(instanceIndex) || 'root')
-            : null;
+            : 'root';
         
         // Filter the instance data by namespace
         const filteredInstanceData = _filterPbsInstanceByNamespace(pbsInstance, selectedNamespace, instanceIndex);
@@ -2732,7 +2729,7 @@
     // Filter PBS tasks by namespace
     function _filterPbsTasksByNamespace(tasks, selectedNamespace) {
         if (!selectedNamespace) {
-            // No filtering needed (only root namespace exists)
+            // If no namespace selected, return all tasks (this shouldn't happen with current logic)
             return tasks;
         }
         
@@ -3019,7 +3016,8 @@
             }
             
             // Get current namespace filter selection
-            const selectedNamespace = hasMultipleNamespaces ? selectedNamespaceTab : null;
+            // Always use 'root' as default namespace to ensure proper filtering
+            const selectedNamespace = hasMultipleNamespaces ? selectedNamespaceTab : 'root';
             
             // Filter the instance by namespace
             const filteredInstance = _filterPbsInstanceByNamespace(pbsInstance, selectedNamespace, 0);
@@ -3094,6 +3092,13 @@
                 });
             });
         }
+        
+        // Initialize fixed table line for mobile
+        _initTableFixedLine();
+    }
+
+    function _initTableFixedLine() {
+        // No longer needed - using CSS border styling instead
     }
 
     function initPbsEventListeners() {
