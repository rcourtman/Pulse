--- conflicted
+++ resolved
@@ -1404,12 +1404,6 @@
               class={`py-0.5 align-middle whitespace-nowrap ${column.id === 'resource' ? 'max-w-[300px]' : ''}`}
               style={{
                 "min-width": column.id === 'cpu' || column.id === 'memory' ? '140px' : undefined,
-<<<<<<< HEAD
-                // Force resource column to respect truncation for very long names (issue #789)
-                "max-width": column.id === 'resource' ? '0' : undefined,
-                "width": column.id === 'resource' ? '25%' : undefined,
-=======
->>>>>>> 87507d03
               }}
             >
               {renderCell(column)}
@@ -2237,12 +2231,6 @@
               class={`py-0.5 align-middle whitespace-nowrap ${column.id === 'resource' ? 'max-w-[300px]' : ''}`}
               style={{
                 "min-width": column.id === 'cpu' || column.id === 'memory' ? '140px' : undefined,
-<<<<<<< HEAD
-                // Force resource column to respect truncation for very long names (issue #789)
-                "max-width": column.id === 'resource' ? '0' : undefined,
-                "width": column.id === 'resource' ? '25%' : undefined,
-=======
->>>>>>> 87507d03
               }}
             >
               {renderCell(column)}
