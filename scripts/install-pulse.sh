#!/bin/bash


NODE_MAJOR_VERSION=20
PULSE_DIR="/opt/pulse-proxmox"
PULSE_USER="pulse"
SERVICE_NAME="pulse-monitor.service"
SCRIPT_NAME="install-pulse.sh"
LOG_FILE="/var/log/pulse_update.log"
SCRIPT_ABS_PATH=""
REPO_URL="https://github.com/rcourtman/Pulse.git"
SCRIPT_RAW_URL="https://raw.githubusercontent.com/rcourtman/Pulse/main/scripts/install-pulse.sh"
CURRENT_SCRIPT_COMMIT_SHA="5d60cc0"
INSTALLER_VERSION="0.0.0"

MODE_UPDATE=""
INSTALL_MODE=""  
SPECIFIED_VERSION_TAG=""
TARGET_TAG=""
SPECIFIED_BRANCH=""
TARGET_BRANCH=""
INSTALLER_WAS_REEXECUTED=false

if command -v readlink &> /dev/null && readlink -f "$0" &> /dev/null; then
    SCRIPT_ABS_PATH=$(readlink -f "$0")
else
     if [[ "$0" == /* ]]; then
        SCRIPT_ABS_PATH="$0"
     else
        SCRIPT_ABS_PATH="$(pwd)/$0"
     fi
     if [ ! -f "$SCRIPT_ABS_PATH" ]; then
          SCRIPT_ABS_PATH=""
     fi
fi

while [[ "$#" -gt 0 ]]; do
    case $1 in
        --update) MODE_UPDATE="true"; shift ;;
        --installer-reexecuted)
             INSTALLER_WAS_REEXECUTED=true
             shift
             ;;
        --version)
            if [[ -n "$2" ]] && [[ "$2" != --* ]]; then
                SPECIFIED_VERSION_TAG="$2"
                shift 2
            else
                echo "Error: --version requires a tag name [e.g., v3.2.3]" >&2
                exit 1
            fi
            ;;
        --branch)
            if [[ -n "$2" ]] && [[ "$2" != --* ]]; then
                SPECIFIED_BRANCH="$2"
                shift 2
            else
                echo "Error: --branch requires a branch name [e.g., feature/pve-backups]" >&2
                exit 1
            fi
            ;;
        *) echo "Unknown parameter passed: $1"; exit 1 ;;
    esac
done

# Validate that both --version and --branch aren't specified
if [[ -n "$SPECIFIED_VERSION_TAG" ]] && [[ -n "$SPECIFIED_BRANCH" ]]; then
    echo "Error: Cannot specify both --version and --branch. Please choose one." >&2
    exit 1
fi

print_info() {
  echo -e "\033[1;34m[INFO]\033[0m $1"
}

print_success() {
  echo -e "\033[1;32m[SUCCESS]\033[0m $1"
}

print_warning() {
  echo -e "\033[1;33m[WARNING]\033[0m $1"
}

print_error() {
  echo -e "\033[1;31m[ERROR]\033[0m $1 >&2"
}

check_root() {
  if [ "$(id -u)" -ne 0 ]; then
    print_error "This script must be run as root. Please use sudo."
    exit 1
  fi
}

print_dependency_info() {
    echo -e "\033[1;34m"
    echo ' ____        _          '
    echo '|  _ \ _   _| |___  ___ '
    echo '| |_) | | | | / __|/ _ \'
    echo '|  __/| |_| | \__ \  __/'
    echo '|_|    \__,_|_|___/\___|'
    echo '                       '
    echo -e "\033[0m"
    echo ""
    echo -e "\033[1mWelcome to the Pulse for Proxmox VE Installer\033[0m"
    echo "This script will install Pulse, a lightweight monitoring application."
    echo "See README.md for more details about Pulse: https://github.com/rcourtman/Pulse"
    echo ""
     local dep_text
     dep_text=$(cat << 'EOF'
-----------------------------------------------------
Required Dependencies:
Core Tools: curl, git, sudo, gpg, diffutils (via apt)
Pulse Runtime: Node.js & npm (via NodeSource)
Installer Self-Update: jq (via apt)
-----------------------------------------------------
EOF
     )
     print_info "$dep_text"

    local confirm_proceed

    read -p "Do you want to proceed with the installation/update? [Y/n]: " confirm_proceed
    if [[ "$confirm_proceed" =~ ^[Nn]$ ]]; then
        print_error "Operation aborted by user."
        exit 1
    fi
    print_info "Proceeding..."
}

self_update_check() {
    if [ ! -t 0 ] || [ -n "$MODE_UPDATE" ] || [ -z "$SCRIPT_ABS_PATH" ]; then
        return 0
    fi

    if ! command -v curl &> /dev/null; then
        print_warning "curl command not found, skipping installer self-update check."
        return 0
    fi
    if ! command -v jq &> /dev/null; then
        print_info "jq command not found, attempting to install it for self-update check..."
        if command -v apt-get &> /dev/null; then
            apt-get update -qq > /dev/null
            if apt-get install -y -qq jq > /dev/null; then
                print_success "jq installed successfully."
            else
                local jq_install_exit_code=$?
                print_warning "Failed to automatically install jq (Exit code: $jq_install_exit_code)."
                print_warning "Please install jq manually (e.g., sudo apt-get install jq) to enable installer updates."
                print_warning "Skipping installer self-update check for this run."
                return 0
            fi
        else
             print_warning "apt-get not found. Cannot automatically install jq."
             print_warning "Please install jq manually to enable installer updates."
             print_warning "Skipping installer self-update check for this run."
             return 0
        fi
    fi
    local git_ok=false
    if [ -d "$PULSE_DIR/.git" ] && command -v git &> /dev/null; then
        git_ok=true
    fi
    if [ "$git_ok" = false ]; then
        if [ -d "$PULSE_DIR/.git" ]; then
            print_warning "git command not found within $PULSE_DIR, skipping installer self-update check."
            return 0
        else
             print_info "Git not found or $PULSE_DIR not a repo yet, proceeding with API check."
        fi
    fi

    print_info "Checking for updates to the installer script itself (using GitHub API)..."

    local owner="rcourtman"
    local repo="Pulse"
    local script_relative_path="scripts/install-pulse.sh"
    local branch="main"
    local api_url="https://api.github.com/repos/${owner}/${repo}/commits?path=${script_relative_path}&sha=${branch}&per_page=1"
    local latest_remote_sha

    latest_remote_sha=$(curl -sL -H "Accept: application/vnd.github.v3+json" "$api_url" | jq -r 'if type=="array" and length > 0 then .[0].sha else empty end')
    local curl_exit_code=$?

    if [ $curl_exit_code -ne 0 ]; then
        print_warning "curl command failed when checking GitHub API for updates (Exit code: $curl_exit_code). Skipping self-update check."
        return 0
    fi
    if [ -z "$latest_remote_sha" ] || [ "$latest_remote_sha" = "null" ]; then
        print_warning "Could not determine the latest commit SHA from GitHub API. Skipping self-update check."
        return 0
    fi

    local current_local_sha="$CURRENT_SCRIPT_COMMIT_SHA"
    if [ -z "$current_local_sha" ]; then
        print_warning "Could not find embedded CURRENT_SCRIPT_COMMIT_SHA in the script. Skipping self-update check."
        return 0
    fi

    if [ "$latest_remote_sha" != "$current_local_sha" ]; then
        print_warning "A newer version of the installation script (Remote: ${latest_remote_sha:0:7}, Local: ${current_local_sha:0:7}) is available."
        read -p "Do you want to update the installer and re-run? [Y/n]: " update_confirm
        if [[ ! "$update_confirm" =~ ^[Nn]$ ]]; then
            print_info "Updating installer script..."
            local temp_script="/tmp/${SCRIPT_NAME}.tmp"
            if ! curl -sL "$SCRIPT_RAW_URL" -o "$temp_script"; then
                 print_error "Failed to download the latest installer script from $SCRIPT_RAW_URL."
                 rm -f "$temp_script"
                 return 1
            fi

            print_info "[DEBUG] Updating embedded SHA in temp script to $latest_remote_sha..."
            local processed_temp_script="${temp_script}.processed"
            local line_updated=false
            while IFS= read -r line || [[ -n "$line" ]]; do
                if [[ "$line" == CURRENT_SCRIPT_COMMIT_SHA=* ]]; then
                    echo "CURRENT_SCRIPT_COMMIT_SHA=\"$latest_remote_sha\"" >> "$processed_temp_script"
                    line_updated=true
                else
                    echo "$line" >> "$processed_temp_script"
                fi
            done < "$temp_script"

            if [ "$line_updated" = false ]; then
                print_error "Failed to find and update CURRENT_SCRIPT_COMMIT_SHA line in downloaded script!"
                rm -f "$temp_script" "$processed_temp_script"
                return 1
            fi

            if ! chmod +x "$processed_temp_script"; then
                print_error "Failed to make processed temporary script executable."
                rm -f "$temp_script" "$processed_temp_script"
                return 1
            fi

            if ! mv "$processed_temp_script" "$SCRIPT_ABS_PATH"; then
                 print_error "Failed to replace the current script file with processed version."
                 rm -f "$temp_script" "$processed_temp_script"
                 return 1
            fi
            rm -f "$temp_script"

            print_success "Installer updated successfully to commit ${latest_remote_sha:0:7}."
            print_info "Re-executing with updated installer..."
            exec bash "$SCRIPT_ABS_PATH" --installer-reexecuted "$@"
            print_error "Failed to re-execute the updated script. Please re-run manually: sudo bash $SCRIPT_ABS_PATH"
            exit 1
        else
            print_info "Skipping installer update. Continuing with the current version."
            return 0
        fi
    else
        print_info "Installer script is up-to-date (Commit: $current_local_sha)"
        return 0
    fi
}

get_latest_remote_tag() {
    local latest_tag
    print_info "Fetching latest remote tags..." >&2
    if ! sudo -u "$PULSE_USER" git fetch origin --tags --force >/dev/null 2>&1; then
        print_warning "Could not fetch remote tags." >&2
        return 1
    fi
    latest_tag=$(sudo -u "$PULSE_USER" git tag -l 'v*' --sort='-version:refname' | head -n 1)
    if [ -z "$latest_tag" ]; then
        print_warning "Could not determine the latest remote release tag." >&2
        return 1
    fi
    echo "$latest_tag"
    return 0
}

check_remote_tag_exists() {
    local tag_to_check=$1
    if [ -z "$tag_to_check" ]; then return 1; fi
    print_info "Checking if remote tag '$tag_to_check' exists..."
    if sudo -u "$PULSE_USER" git ls-remote --tags origin "refs/tags/$tag_to_check" | grep -q "refs/tags/$tag_to_check$"; then
        print_info "Remote tag '$tag_to_check' found."
        return 0
    else
        print_error "Remote tag '$tag_to_check' not found."
        return 1
    fi
}

get_current_local_tag() {
    local current_tag
    current_tag=$(sudo -u "$PULSE_USER" git describe --tags --exact-match HEAD 2>/dev/null)
    if [ $? -ne 0 ]; then
         current_tag=$(sudo -u "$PULSE_USER" git describe --tags --abbrev=0 HEAD 2>/dev/null)
         if [ $? -ne 0 ]; then
             current_tag=""
         fi
    fi
    echo "$current_tag"
}

prompt_for_branch_selection() {
    print_info "Fetching available feature branches..."
    local branches
    if [ -d "$PULSE_DIR" ]; then
        cd "$PULSE_DIR" || return 1
        branches=$(sudo -u "$PULSE_USER" git ls-remote --heads origin | grep -E 'feature/|hotfix/|dev/' | sed 's|.*refs/heads/||' | sort)
        cd - >/dev/null
    else
        # For fresh installations, fetch from remote
        branches=$(git ls-remote --heads https://github.com/rcourtman/Pulse.git | grep -E 'feature/|hotfix/|dev/' | sed 's|.*refs/heads/||' | sort)
    fi
    
    if [ -z "$branches" ]; then
        print_warning "No development branches found."
        return 1
    fi
    
    echo "Available development branches:"
    local i=1
    local branch_array=()
    while IFS= read -r branch; do
        echo "  $i) $branch"
        branch_array+=("$branch")
        i=$((i+1))
    done <<< "$branches"
    echo "  $i) Cancel"
    
    read -p "Select a branch to install [1-$i]: " choice
    
    if [ "$choice" = "$i" ]; then
        return 1
    elif [ "$choice" -ge 1 ] && [ "$choice" -lt "$i" ]; then
        SPECIFIED_BRANCH="${branch_array[$((choice-1))]}"
        return 0
    else
        print_error "Invalid choice."
        return 1
    fi
}

check_installation_status_and_determine_action() {
    if [ -n "$MODE_UPDATE" ]; then
        print_info "Running in non-interactive update mode..."
        INSTALL_MODE="update"
        if [ -n "$SPECIFIED_VERSION_TAG" ]; then
            if [ -d "$PULSE_DIR/.git" ]; then
                 cd "$PULSE_DIR" || { print_error "Failed to cd into $PULSE_DIR"; INSTALL_MODE="error"; return; }
                 if check_remote_tag_exists "$SPECIFIED_VERSION_TAG"; then
                     TARGET_TAG="$SPECIFIED_VERSION_TAG"
                 else
                     INSTALL_MODE="error"
                     cd ..; return
                 fi
                 cd ..
            else
                print_error "Cannot validate specified version tag: Pulse directory $PULSE_DIR not found."
                INSTALL_MODE="error"; return
            fi
        elif [ -n "$SPECIFIED_BRANCH" ]; then
            if [ -d "$PULSE_DIR/.git" ]; then
                 cd "$PULSE_DIR" || { print_error "Failed to cd into $PULSE_DIR"; INSTALL_MODE="error"; return; }
                 print_info "Checking if remote branch '$SPECIFIED_BRANCH' exists..."
                 if sudo -u "$PULSE_USER" git ls-remote --heads origin "$SPECIFIED_BRANCH" | grep -q "$SPECIFIED_BRANCH"; then
                     TARGET_BRANCH="$SPECIFIED_BRANCH"
                     print_info "Will update to branch: $TARGET_BRANCH"
                 else
                     print_error "Remote branch '$SPECIFIED_BRANCH' not found."
                     INSTALL_MODE="error"
                     cd ..; return
                 fi
                 cd ..
            else
                print_error "Cannot validate specified branch: Pulse directory $PULSE_DIR not found."
                INSTALL_MODE="error"; return
            fi
        else
            if [ -d "$PULSE_DIR/.git" ]; then
                cd "$PULSE_DIR" || { print_error "Failed to cd into $PULSE_DIR"; INSTALL_MODE="error"; return; }
                TARGET_TAG=$(get_latest_remote_tag)
                if [ $? -ne 0 ] || [ -z "$TARGET_TAG" ]; then
                     print_error "Could not determine latest remote tag for update."
                     INSTALL_MODE="error"
                fi
                cd ..
            else
                 print_error "Cannot determine latest version tag: Pulse directory $PULSE_DIR not found."
                 INSTALL_MODE="error"; return
            fi
        fi
        return 0
    fi

    print_info "Checking Pulse installation at $PULSE_DIR..."
    if [ -d "$PULSE_DIR" ]; then
        if [ -d "$PULSE_DIR/.git" ]; then
            cd "$PULSE_DIR" || { print_error "Failed to cd into $PULSE_DIR"; INSTALL_MODE="error"; return; }

            local current_tag
            current_tag=$(get_current_local_tag)

            local latest_tag
            latest_tag=$(get_latest_remote_tag)
            if [ $? -ne 0 ] || [ -z "$latest_tag" ]; then
                print_warning "Could not determine the latest remote release tag. Cannot check for updates reliably."
                INSTALL_MODE="update"
            else
                print_info "Current installed version tag: ${current_tag:-Not on a tag}"
                print_info "Latest available version tag: $latest_tag"

                # Check for specific version/branch requests first
                if [ -n "$SPECIFIED_VERSION_TAG" ]; then
                     if check_remote_tag_exists "$SPECIFIED_VERSION_TAG"; then
                         TARGET_TAG="$SPECIFIED_VERSION_TAG"
                         print_info "Will target specified version: $TARGET_TAG"
                         INSTALL_MODE="update"
                     else
                         INSTALL_MODE="error"; cd ..; return
                     fi
                elif [ -n "$SPECIFIED_BRANCH" ]; then
                    print_info "Checking if remote branch '$SPECIFIED_BRANCH' exists..."
                    if sudo -u "$PULSE_USER" git ls-remote --heads origin "$SPECIFIED_BRANCH" | grep -q "$SPECIFIED_BRANCH"; then
                        TARGET_BRANCH="$SPECIFIED_BRANCH"
                        print_info "Will switch to branch: $TARGET_BRANCH"
                        INSTALL_MODE="update"
                    else
                        print_error "Remote branch '$SPECIFIED_BRANCH' not found."
                        INSTALL_MODE="error"; cd ..; return
                    fi
                elif [ -n "$current_tag" ] && [ "$current_tag" = "$latest_tag" ]; then
                    print_info "Pulse is already installed and up-to-date with the latest release $latest_tag."
                    INSTALL_MODE="uptodate"
                    TARGET_TAG="$latest_tag"
                else
                    print_warning "Pulse is installed, but an update to $latest_tag is available."
                    INSTALL_MODE="update"
                    TARGET_TAG="$latest_tag"
                fi
            fi
<<<<<<< HEAD
=======

            if [ -n "$SPECIFIED_VERSION_TAG" ]; then
                 if check_remote_tag_exists "$SPECIFIED_VERSION_TAG"; then
                     TARGET_TAG="$SPECIFIED_VERSION_TAG"
                     print_info "Will target specified version: $TARGET_TAG"
                     INSTALL_MODE="update"
                 else
                     INSTALL_MODE="error"; cd ..; return
                 fi
            elif [ -n "$SPECIFIED_BRANCH" ]; then
                print_info "Checking if remote branch '$SPECIFIED_BRANCH' exists..."
                if sudo -u "$PULSE_USER" git ls-remote --heads origin "$SPECIFIED_BRANCH" | grep -q "$SPECIFIED_BRANCH"; then
                    TARGET_BRANCH="$SPECIFIED_BRANCH"
                    print_info "Will switch to branch: $TARGET_BRANCH"
                    INSTALL_MODE="update"
                else
                    print_error "Remote branch '$SPECIFIED_BRANCH' not found."
                    INSTALL_MODE="error"; cd ..; return
                fi
            else
                TARGET_TAG="$latest_tag"
            fi
>>>>>>> a8649978
            cd ..

            if [ "$INSTALL_MODE" = "uptodate" ]; then
                if [ -n "$SPECIFIED_VERSION_TAG" ] && [ "$SPECIFIED_VERSION_TAG" != "$current_tag" ]; then
                     print_info "You requested version $SPECIFIED_VERSION_TAG, but $current_tag is installed."
                     echo -e "Choose an action:"
                     echo -e "  1) Manage automatic updates"
                     echo -e "  2) Re-install current version $current_tag"
                     echo -e "  3) Remove Pulse"
                     echo -e "  4) Cancel"
                     read -p "Enter your choice [1-4]: " user_choice
                     case $user_choice in
                         1) prompt_for_cron_setup; INSTALL_MODE="cancel" ;;
                         2) INSTALL_MODE="update" ;;
                         3) INSTALL_MODE="remove" ;;
                         4) INSTALL_MODE="cancel" ;;
                         *) print_error "Invalid choice."; INSTALL_MODE="error" ;;
                     esac
                elif [ -n "$SPECIFIED_BRANCH" ]; then
                    echo -e "Choose an action:"
                    echo -e "  1) Install branch $SPECIFIED_BRANCH (for testing)"
                    echo -e "  2) Remove Pulse"
                    echo -e "  3) Cancel"
                    echo -e "  4) Manage automatic updates"
                    read -p "Enter your choice [1-4]: " user_choice
                    case $user_choice in
                        1) INSTALL_MODE="update" ;;
                        2) INSTALL_MODE="remove" ;;
                        3) INSTALL_MODE="cancel" ;;
                        4) prompt_for_cron_setup; INSTALL_MODE="cancel" ;;
                        *) print_error "Invalid choice."; INSTALL_MODE="error" ;;
                    esac
                else
                    echo -e "Choose an action:"
                    echo -e "  1) Manage automatic updates"
                    echo -e "  2) Re-install current version $current_tag"
                    echo -e "  3) Test a feature branch"
                    echo -e "  4) Remove Pulse"
                    echo -e "  5) Cancel"
                    read -p "Enter your choice [1-5]: " user_choice
                    case $user_choice in
                        1) prompt_for_cron_setup; INSTALL_MODE="cancel" ;;
                        2) INSTALL_MODE="update" ;;
                        3) 
                            if prompt_for_branch_selection; then
                                INSTALL_MODE="update"
                            else
                                INSTALL_MODE="cancel"
                            fi
                            ;;
                        4) INSTALL_MODE="remove" ;;
                        5) INSTALL_MODE="cancel" ;;
                        *) print_error "Invalid choice."; INSTALL_MODE="error" ;;
                    esac
                fi
            elif [ "$INSTALL_MODE" = "update" ]; then
                 if [ -n "$SPECIFIED_VERSION_TAG" ]; then
                     echo "Choose an action:"
                     echo "  1) Install specified version $SPECIFIED_VERSION_TAG"
                     echo "  2) Remove Pulse"
                     echo "  3) Cancel"
                     echo "  4) Manage automatic updates"
                     read -p "Enter your choice [1-4]: " user_choice
                     case $user_choice in
                         1) INSTALL_MODE="update" ;;
                         2) INSTALL_MODE="remove" ;;
                         3) INSTALL_MODE="cancel" ;;
                         4) prompt_for_cron_setup; INSTALL_MODE="cancel" ;;
                         *) print_error "Invalid choice."; INSTALL_MODE="error" ;;
                     esac
                 elif [ -n "$SPECIFIED_BRANCH" ]; then
                     echo "Choose an action:"
                     echo "  1) Install branch $SPECIFIED_BRANCH (for testing)"
                     echo "  2) Remove Pulse"
                     echo "  3) Cancel"
                     echo "  4) Manage automatic updates"
                     read -p "Enter your choice [1-4]: " user_choice
                     case $user_choice in
                         1) INSTALL_MODE="update" ;;
                         2) INSTALL_MODE="remove" ;;
                         3) INSTALL_MODE="cancel" ;;
                         4) prompt_for_cron_setup; INSTALL_MODE="cancel" ;;
                         *) print_error "Invalid choice."; INSTALL_MODE="error" ;;
                     esac
                 else
                      echo "Choose an action:"
                      echo "  1) Update Pulse to the latest version $TARGET_TAG"
                      echo "  2) Test a feature branch"
                      echo "  3) Remove Pulse"
                      echo "  4) Cancel"
                      echo "  5) Manage automatic updates"
                      read -p "Enter your choice [1-5]: " user_choice
                      case $user_choice in
                          1) INSTALL_MODE="update" ;;
                          2) 
                              if prompt_for_branch_selection; then
                                  INSTALL_MODE="update"
                              else
                                  INSTALL_MODE="cancel"
                              fi
                              ;;
                          3) INSTALL_MODE="remove" ;;
                          4) INSTALL_MODE="cancel" ;;
                          5) prompt_for_cron_setup; INSTALL_MODE="cancel" ;;
                          *) print_error "Invalid choice."; INSTALL_MODE="error" ;;
                      esac
                 fi
            fi

        else
            print_error "Directory $PULSE_DIR exists but does not appear to be a valid Pulse git repository."
            print_error "Please remove this directory manually \($PULSE_DIR\) or choose a different installation path and re-run the script."
            INSTALL_MODE="error"
        fi
    else
        print_info "Pulse is not currently installed."
        if [ -n "$SPECIFIED_VERSION_TAG" ]; then
            TARGET_TAG="$SPECIFIED_VERSION_TAG"
            print_info "Will attempt to install specified version: $TARGET_TAG"
            INSTALL_MODE="install"
        elif [ -n "$SPECIFIED_BRANCH" ]; then
            TARGET_BRANCH="$SPECIFIED_BRANCH"
            print_info "Will attempt to install from branch: $TARGET_BRANCH"
            INSTALL_MODE="install"
        else
            echo "Choose an action:"
            echo "  1) Install Pulse [latest version]"
            echo "  2) Test a feature branch"
            echo "  3) Cancel"
            read -p "Enter your choice [1-3]: " user_choice
            case $user_choice in
                1) INSTALL_MODE="install" ;;
                2) 
                    if prompt_for_branch_selection; then
                        INSTALL_MODE="install"
                    else
                        INSTALL_MODE="cancel"
                    fi
                    ;;
                3) INSTALL_MODE="cancel" ;;
                *) print_error "Invalid choice."; INSTALL_MODE="error" ;;
            esac
        fi
    fi
}

run_apt_update() {
    print_info "Updating package lists..."
    if apt-get update -qq > /dev/null; then
        print_success "Package lists updated."
    else
        print_error "Failed to update package lists."
        return 1
    fi
    return 0
}

run_apt_upgrade_system() {
    print_info "Upgrading system packages (this may take a while)..."
    if apt-get upgrade -y -qq > /dev/null; then
        print_success "System packages upgraded."
    else
        print_error "Failed to upgrade system packages."
        return 1
    fi
    return 0
}

install_dependencies() {
    print_info "Checking and installing necessary dependencies (git, curl, sudo, gpg, diffutils)..."
    local required_deps=("git" "curl" "sudo" "gpg" "diffutils")
    local missing_deps=()
    local dep_to_install

    for dep in "${required_deps[@]}"; do
        if ! command -v "$dep" &> /dev/null; then
            missing_deps+=("$dep")
        fi
    done

    if [ ${#missing_deps[@]} -gt 0 ]; then
        print_info "Missing dependencies: ${missing_deps[*]}. Attempting to install..."
        dep_to_install=$(IFS=","; echo "${missing_deps[*]}") # For print message
        if apt-get install -y -qq "${missing_deps[@]}" > /dev/null; then
            print_success "Successfully installed: ${dep_to_install}."
        else
            print_error "Failed to install: ${dep_to_install}."
            exit 1
        fi
    else
        print_info "All core dependencies are already installed."
    fi
    print_success "Dependency check complete."
}

setup_node() {
    print_info "Setting up Node.js repository [NodeSource]..."
    if command -v node &> /dev/null; then
        current_node_version=$(node -v 2>/dev/null)
        current_major_version=$(echo "$current_node_version" | sed 's/v//' | cut -d. -f1)
        if [[ -n "$current_major_version" ]] && [[ "$current_major_version" -ge "$NODE_MAJOR_VERSION" ]]; then
            print_info "Node.js version ${current_node_version} already installed and meets requirement >= v${NODE_MAJOR_VERSION}.x. Skipping setup."
            return 0
        else
            print_warning "Installed Node.js version $current_node_version does not meet requirement >= v${NODE_MAJOR_VERSION}.x or could not be determined. Proceeding with setup..."
        fi
    else
         print_info "Node.js not found. Proceeding with setup..."
    fi

    if ! command -v curl &> /dev/null; then
        print_error "curl is required but not found. Please install it first [apt-get install curl]."
        exit 1
    fi

    KEYRING_DIR="/usr/share/keyrings"
    KEYRING_FILE="$KEYRING_DIR/nodesource.gpg"
    if [ ! -d "$KEYRING_DIR" ]; then
        mkdir -p "$KEYRING_DIR" || { print_error "Failed to create $KEYRING_DIR"; exit 1; }
    fi
    print_info "Downloading/refreshing NodeSource GPG key..."
    curl -fsSL https://deb.nodesource.com/gpgkey/nodesource-repo.gpg.key | gpg --yes --dearmor -o "$KEYRING_FILE"
    if [ $? -ne 0 ]; then
        print_error "Failed to download or process NodeSource GPG key."
        rm -f "$KEYRING_FILE"
        exit 1
    fi

    echo "deb [signed-by=$KEYRING_FILE] https://deb.nodesource.com/node_$NODE_MAJOR_VERSION.x nodistro main" | tee /etc/apt/sources.list.d/nodesource.list > /dev/null
    if [ $? -ne 0 ]; then
        print_error "Failed to add NodeSource repository to sources list."
        exit 1
    fi

    print_info "Updating package list after adding NodeSource repository..."
    if ! apt-get update > /dev/null; then
        print_error "Failed to update package list after adding NodeSource repository."
        rm -f /etc/apt/sources.list.d/nodesource.list "$KEYRING_FILE"
        exit 1
    fi

    print_info "Installing Node.js ${NODE_MAJOR_VERSION}.x..."
    if apt-get install nodejs -y > /dev/null; then
        print_success "Node.js ${NODE_MAJOR_VERSION}.x installed successfully."
        print_info "Node version: $(node -v)"
        print_info "npm version: $(npm -v)"
    else
        print_error "Failed to install Node.js."
        rm -f /etc/apt/sources.list.d/nodesource.list "$KEYRING_FILE"
        exit 1
    fi
}

create_pulse_user() {
    print_info "Creating dedicated user '$PULSE_USER'..."
    if id "$PULSE_USER" &>/dev/null; then
        print_warning "User '$PULSE_USER' already exists. Skipping creation."
    else
        useradd -r -s /bin/false "$PULSE_USER"
        if [ $? -eq 0 ]; then
            print_success "User '$PULSE_USER' created successfully."
        else
            print_error "Failed to create user '$PULSE_USER'."
            exit 1
        fi
    fi
}


perform_update() {
    if [ -z "$TARGET_TAG" ] && [ -z "$TARGET_BRANCH" ]; then
        print_error "Target version tag or branch not determined. Cannot update."
        return 1
    fi
    
    if [ -n "$TARGET_TAG" ]; then
        print_info "Attempting to update Pulse to version $TARGET_TAG..."
    else
        print_info "Attempting to update Pulse to branch $TARGET_BRANCH..."
        print_warning "⚠️  Branch installations are for testing only and may be unstable!"
    fi
    
    cd "$PULSE_DIR" || { print_error "Failed to change directory to $PULSE_DIR"; return 1; }

    local script_backup_path="/tmp/${SCRIPT_NAME}.bak"
    if [ -n "$SCRIPT_ABS_PATH" ] && [ -f "$SCRIPT_ABS_PATH" ]; then
        print_info "Backing up current installer script to $script_backup_path..."
        if cp "$SCRIPT_ABS_PATH" "$script_backup_path"; then
             print_success "Installer script backed up."
        else
             print_warning "Failed to back up installer script. Update might revert it."
             script_backup_path=""
        fi
    else
        print_warning "Cannot determine current installer script path. Cannot back it up."
        script_backup_path=""
    fi

    git config --global --add safe.directory "$PULSE_DIR" > /dev/null 2>&1 || print_warning "Could not configure safe.directory for root user."

    print_info "Resetting local repository to discard potential changes [running as user $PULSE_USER]..."
    if ! sudo -u "$PULSE_USER" git reset --hard HEAD; then
        print_error "Failed to reset local repository. Aborting update."
        [ -n "$script_backup_path" ] && rm -f "$script_backup_path"
        cd ..
        return 1
    fi
    
    print_info "Cleaning untracked files and directories..."
    if ! sudo -u "$PULSE_USER" git clean -fd; then
        print_warning "Failed to clean untracked files, continuing anyway."
    fi

    print_info "Fetching latest changes from git [running as user $PULSE_USER]..."
    if [ -n "$TARGET_TAG" ]; then
        if ! sudo -u "$PULSE_USER" git fetch origin --tags --force; then
            print_error "Failed to fetch latest changes/tags from git."
            [ -n "$script_backup_path" ] && rm -f "$script_backup_path"
            cd ..
            return 1
        fi
        
        if ! sudo -u "$PULSE_USER" git rev-parse "$TARGET_TAG" >/dev/null 2>&1; then
             print_error "Target tag '$TARGET_TAG' could not be found locally after fetch."
             print_error "It might have been deleted remotely or there was a fetch issue."
             [ -n "$script_backup_path" ] && rm -f "$script_backup_path"
             cd ..
             return 1
        fi

        print_info "Checking out target version tag '$TARGET_TAG'..."
        if ! sudo -u "$PULSE_USER" git checkout -f "$TARGET_TAG"; then
            print_error "Failed to checkout tag '$TARGET_TAG'."
            [ -n "$script_backup_path" ] && rm -f "$script_backup_path"
            cd ..
            return 1
        fi
        
        print_info "Verifying package.json was updated..."
        local package_version=$(node -p "require('./package.json').version" 2>/dev/null || echo "unknown")
        local expected_version=$(echo "$TARGET_TAG" | sed 's/^v//')
        if [ "$package_version" != "$expected_version" ] && [ "$package_version" != "unknown" ]; then
            print_warning "package.json version ($package_version) does not match expected version ($expected_version)"
            print_info "Forcing checkout to ensure all files are updated..."
            sudo -u "$PULSE_USER" git checkout -f "$TARGET_TAG" -- .
        fi
    else
        # Branch checkout
        if ! sudo -u "$PULSE_USER" git fetch origin "$TARGET_BRANCH"; then
            print_error "Failed to fetch branch '$TARGET_BRANCH' from git."
            [ -n "$script_backup_path" ] && rm -f "$script_backup_path"
            cd ..
            return 1
        fi
        
        print_info "Checking out branch '$TARGET_BRANCH'..."
        if ! sudo -u "$PULSE_USER" git checkout -B "$TARGET_BRANCH" "origin/$TARGET_BRANCH"; then
            print_error "Failed to checkout branch '$TARGET_BRANCH'."
            [ -n "$script_backup_path" ] && rm -f "$script_backup_path"
            cd ..
            return 1
        fi
        
        print_info "Pulling latest changes from branch..."
        if ! sudo -u "$PULSE_USER" git pull origin "$TARGET_BRANCH"; then
            print_warning "Failed to pull latest changes, continuing with current state"
        fi
    fi

    local current_tag
    current_tag=$(sudo -u "$PULSE_USER" git describe --tags --exact-match HEAD 2>/dev/null)

    if [ -n "$script_backup_path" ] && [ -f "$script_backup_path" ]; then
        print_info "Restoring potentially updated installer script from backup..."
        if cp "$script_backup_path" "$SCRIPT_ABS_PATH"; then
             print_success "Installer script restored."
        else
             print_warning "Failed to restore installer script from backup."
             print_warning "The version in $SCRIPT_ABS_PATH might be outdated."
        fi
        rm -f "$script_backup_path"
    fi

    if [ -n "$SCRIPT_ABS_PATH" ] && [ -f "$SCRIPT_ABS_PATH" ]; then
        print_info "Ensuring install script $SCRIPT_ABS_PATH is executable..."
        if chmod +x "$SCRIPT_ABS_PATH"; then
            print_success "Install script executable permission set."
        else
            print_warning "Failed to set executable permission on install script."
        fi
    else
        print_warning "Could not find script path $SCRIPT_ABS_PATH to ensure executable permission."
    fi

    print_info "Installing NPM dependencies in $PULSE_DIR (root project directory)..."
    if npm install --unsafe-perm --silent; then
        print_success "NPM dependencies installed successfully in $PULSE_DIR."
    else
        print_error "Failed to install NPM dependencies in $PULSE_DIR. See npm output above."
        exit 1
    fi

    print_info "Building CSS assets in $PULSE_DIR..."
    if npm run build:css --silent; then
        print_success "CSS assets built successfully."
    else
        print_error "Failed to build CSS assets. See npm output above."
        print_warning "Continuing update, but frontend may not display correctly."
    fi

    set_permissions

    print_info "Ensuring systemd service $SERVICE_NAME is configured..."
    if ! setup_systemd_service true; then
        print_error "Failed to configure systemd service during update."
        return 1
    fi

    print_info "===> Attempting to restart Pulse service $SERVICE_NAME..."
    systemctl restart "$SERVICE_NAME"
    local restart_exit_code=$?

    if [ $restart_exit_code -eq 0 ]; then
        print_success "Pulse service restart command finished successfully [Exit code: $restart_exit_code]."
    else
        print_error "Pulse service restart command failed [Exit code: $restart_exit_code]."
        print_warning "Please check the service status manually: sudo systemctl status $SERVICE_NAME"
        print_warning "And check logs: sudo journalctl -u $SERVICE_NAME"
        return 1
    fi

    if [ -n "$TARGET_TAG" ]; then
        print_info "Performing post-update version verification..."
        local installed_version=$(node -p "require('./package.json').version" 2>/dev/null || echo "unknown")
        local expected_version=$(echo "$TARGET_TAG" | sed 's/^v//')
        
        if [ "$installed_version" = "$expected_version" ]; then
            print_success "Version verification passed: $installed_version"
        elif [ "$installed_version" = "unknown" ]; then
            print_warning "Could not verify installed version from package.json"
        else
            print_warning "Version mismatch detected!"
            print_warning "Expected: $expected_version, Found: $installed_version"
            print_warning "The application may not report the correct version."
        fi
        
        if [ -n "$current_tag" ]; then
          print_success "Pulse updated successfully to version $current_tag!"
        else
          print_success "Pulse updated successfully! [Could not confirm exact tag]"
        fi
        
        print_info "The application should now report version: $expected_version"
    else
        # Branch update
        local current_branch=$(sudo -u "$PULSE_USER" git rev-parse --abbrev-ref HEAD 2>/dev/null)
        local current_commit=$(sudo -u "$PULSE_USER" git rev-parse --short HEAD 2>/dev/null)
        
        print_success "Pulse updated successfully to branch: $current_branch!"
        if [ -n "$current_commit" ]; then
            print_info "Current commit: $current_commit"
        fi
        print_warning "⚠️  Running from branch - version reporting may show development version"
    fi
    return 0
}


perform_remove() {
    print_warning "This will stop and disable the Pulse service[s] and remove the installation directory ($PULSE_DIR)."
    local remove_confirm=""
    if [ -t 0 ]; then
      read -p "Are you sure you want to remove Pulse? [y/N]: " remove_confirm
      if [[ ! "$remove_confirm" =~ ^[Yy]$ ]]; then
          print_info "Removal cancelled."
          return 1
      fi
    else
        print_warning "Running non-interactively. Proceeding with removal..."
    fi

    local potential_services=("pulse-monitor.service" "pulse-proxmox.service")
    local service_removed=false

    for service_name in "${potential_services[@]}"; do
        local service_file_path="/etc/systemd/system/$service_name"
        if systemctl list-units --full -all | grep -q "$service_name"; then
            print_info "Stopping service $service_name..."
            systemctl stop "$service_name" > /dev/null 2>&1

            print_info "Disabling service $service_name..."
            systemctl disable "$service_name" > /dev/null 2>&1

            if [ -f "$service_file_path" ]; then
                print_info "Removing systemd service file $service_file_path..."
                rm -f "$service_file_path"
                if [ $? -eq 0 ]; then
                    print_success "Service file $service_file_path removed."
                    service_removed=true
                else
                    print_warning "Failed to remove service file $service_file_path. Please remove it manually."
                fi
            else
                 print_info "Service file $service_file_path not found, skipping removal."
            fi
        else
             print_info "Service $service_name not found, skipping stop/disable."
             if [ -f "$service_file_path" ]; then
                 print_info "Removing orphaned systemd service file $service_file_path..."
                 rm -f "$service_file_path"
                 if [ $? -eq 0 ]; then
                     print_success "Orphaned service file $service_file_path removed."
                     service_removed=true
                 else
                     print_warning "Failed to remove orphaned service file $service_file_path. Please remove it manually."
                 fi
             fi
        fi
    done

    if [ "$service_removed" = true ]; then
        print_info "Reloading systemd daemon..."
        systemctl daemon-reload
    fi

    print_info "Removing Pulse installation directory $PULSE_DIR..."
    if rm -rf "$PULSE_DIR"; then
        print_success "Installation directory removed."
    else
        print_error "Failed to remove installation directory $PULSE_DIR. Please remove it manually."
        return 1
    fi

    print_success "Pulse removed successfully."
    return 0
}

install_npm_deps() {
    print_info "Installing npm dependencies..."
    if [ ! -d "$PULSE_DIR" ]; then
        print_error "Pulse directory $PULSE_DIR not found. Cannot install dependencies."
        return 1
    fi

    cd "$PULSE_DIR" || { print_error "Failed to change directory to $PULSE_DIR"; return 1; }

    print_info "Installing root dependencies [including dev]..."
    if npm install --unsafe-perm > /dev/null 2>&1; then
        print_success "Root dependencies installed."
    else
        print_error "Failed to install root npm dependencies."
        return 1
    fi

    print_info "Installing server dependencies [including dev]..."
    cd server || { print_error "Failed to change directory to $PULSE_DIR/server"; cd ..; return 1; }
     if npm install --unsafe-perm > /dev/null 2>&1; then
        print_success "Server dependencies installed."
    else
        print_error "Failed to install server npm dependencies."
        cd ..
        return 1
    fi

    cd ..
    return 0
}

set_permissions() {
    print_info "Setting permissions for $PULSE_DIR..."
    if chown -R "$PULSE_USER":"$PULSE_USER" "$PULSE_DIR"; then
        print_success "Permissions set correctly."
        return 0
    else
        print_error "Failed to set permissions for $PULSE_DIR."
        print_warning "Check ownership and permissions for $PULSE_DIR."
        return 1
    fi
}

configure_environment() {
    print_info "Configuring Pulse environment..."
    local env_example_path="$PULSE_DIR/.env.example"
    local env_path="$PULSE_DIR/.env"

    if [ ! -f "$env_example_path" ]; then
        print_error "Environment example file not found at $env_example_path. Cannot configure."
        return 1
    fi

    if [ -f "$env_path" ]; then
        print_warning "Configuration file $env_path already exists."
        if [ -t 0 ]; then
            read -p "Overwrite existing configuration? [y/N]: " overwrite_confirm
            if [[ ! "$overwrite_confirm" =~ ^[Yy]$ ]]; then
                print_info "Skipping environment configuration."
                return 0
            fi
            print_info "Proceeding to overwrite existing configuration..."
        else
            print_info "Running non-interactively, skipping environment configuration as file exists."
            return 0
        fi
    fi

    local proxmox_host=""
    local proxmox_token_id=""
    local proxmox_token_secret=""
    local allow_self_signed="y"
    local pulse_port=""

    if [ -t 0 ]; then
        echo "Please provide your Proxmox connection details:"
        read -p " -> Proxmox Host URL [e.g., https://192.168.1.100:8006]: " proxmox_host
        while [ -z "$proxmox_host" ]; do
            print_warning "Proxmox Host URL cannot be empty."
            read -p " -> Proxmox Host URL [e.g., https://192.168.1.100:8006]: " proxmox_host
        done

        if [[ ! "$proxmox_host" =~ ^https?:// ]]; then
            print_warning "URL does not start with http:// or https://. Prepending https://."
            proxmox_host="https://$proxmox_host"
            print_info "Using Proxmox Host URL: $proxmox_host"
        fi

        echo ""
        print_info "You need a Proxmox API Token. You can create one via the Proxmox Web UI,"
        print_info "or run the following commands on your Proxmox host shell:"
        echo "----------------------------------------------------------------------"
        echo "  # 1. Create user 'pulse-monitor' [enter password when prompted]:"
        echo "  pveum useradd pulse-monitor@pam -comment "API user for Pulse monitoring""
        echo '  ' 
        echo "  # 2. Create API token 'pulse' for user [COPY THE SECRET VALUE!]:"
        echo "  pveum user token add pulse-monitor@pam pulse --privsep=1"
        echo '  ' 
        echo "  # 3. Assign PVEAuditor role to user:"
        echo "  pveum acl modify / -user pulse-monitor@pam -role PVEAuditor"
        echo "----------------------------------------------------------------------"
        echo "After running the 'token add' command, copy the Token ID and Secret Value"
        echo "and paste them below."
        echo ""

        read -p " -> Proxmox API Token ID [e.g., user@pam!tokenid]: " proxmox_token_id
        while [ -z "$proxmox_token_id" ]; do
            print_warning "Proxmox Token ID cannot be empty."
            read -p " -> Proxmox API Token ID [e.g., user@pam!tokenid]: " proxmox_token_id
        done

        read -sp " -> Proxmox API Token Secret: " proxmox_token_secret
        echo
        while [ -z "$proxmox_token_secret" ]; do
            print_warning "Proxmox Token Secret cannot be empty."
            read -sp " -> Proxmox API Token Secret: " proxmox_token_secret
            echo
        done

        read -p "Allow self-signed certificates for Proxmox? [Y/n]: " allow_self_signed
        read -p "Port for Pulse server [leave blank for default 7655]: " pulse_port
    else
        print_warning "Running non-interactively. Cannot prompt for environment details."
        print_warning "Ensure $env_path is configured manually or exists from a previous run."
        if [ -f "$env_path" ]; then return 0; fi
    fi

    local self_signed_value="true"
    if [[ "$allow_self_signed" =~ ^[Nn]$ ]]; then self_signed_value="false"; fi

    local port_value="7655"
    if [ -n "$pulse_port" ]; then
        if [[ "$pulse_port" =~ ^[0-9]+$ ]] && [ "$pulse_port" -ge 1 ] && [ "$pulse_port" -le 65535 ]; then
            port_value="$pulse_port"
        else
            print_warning "Invalid port number entered. Using default 7655."
        fi
    fi

    print_info "Creating $env_path from example..."
    if cp "$env_example_path" "$env_path"; then
        if [ -n "$proxmox_host" ]; then
             sed -i "s|^PROXMOX_HOST=.*|PROXMOX_HOST=$proxmox_host|" "$env_path"
             sed -i "s|^PROXMOX_TOKEN_ID=.*|PROXMOX_TOKEN_ID=$proxmox_token_id|" "$env_path"
             sed -i "s|^PROXMOX_TOKEN_SECRET=.*|PROXMOX_TOKEN_SECRET=$proxmox_token_secret|" "$env_path"
             sed -i "s|^PROXMOX_ALLOW_SELF_SIGNED_CERTS=.*|PROXMOX_ALLOW_SELF_SIGNED_CERTS=$self_signed_value|" "$env_path"
             sed -i "s|^PORT=.*|PORT=$port_value|" "$env_path"
        else
            print_warning "Skipping variable substitution in .env as no values were provided [non-interactive?]."
            print_warning "Please edit $env_path manually."
        fi

        chown "$PULSE_USER":"$PULSE_USER" "$env_path"
        chmod 600 "$env_path"

        print_success "Environment file created/updated in $env_path."
        return 0
    else
        print_error "Failed to copy $env_example_path to $env_path."
        return 1
    fi
}

setup_systemd_service() {
    local update_mode=${1:-false}

    print_info "Setting up systemd service $SERVICE_NAME..."
    local service_file="/etc/systemd/system/$SERVICE_NAME"

    local node_path
    node_path=$(command -v node)
    if [ -z "$node_path" ]; then
        print_error "Could not find Node.js executable path. Cannot create service."
        return 1
    fi
    local npm_path
    npm_path=$(command -v npm)
     if [ -z "$npm_path" ]; then
        print_warning "Could not find npm executable path. Service might require adjustment."
        local node_dir
        node_dir=$(dirname "$node_path")
        npm_path="$node_dir/npm"
         if ! command -v "$npm_path" &> /dev/null; then
             print_error "Could not reliably find npm executable path. Cannot create service."
             return 1
         fi
         print_info "Found npm at $npm_path"
    fi

    print_info "Creating/Updating service file at $service_file..."
    cat << EOF > "$service_file"
[Unit]
Description=Pulse for Proxmox VE Monitoring Application
After=network.target

[Service]
Type=simple
User=$PULSE_USER
Group=$PULSE_USER
WorkingDirectory=$PULSE_DIR

EnvironmentFile=$PULSE_DIR/.env

ExecStart=$node_path $npm_path run start

Restart=on-failure
RestartSec=5


StandardOutput=journal
StandardError=journal

[Install]
WantedBy=multi-user.target
EOF

    if [ $? -ne 0 ]; then
        print_error "Failed to create systemd service file $service_file."
        return 1
    fi

    chmod 644 "$service_file"

    print_info "Reloading systemd daemon..."
    systemctl daemon-reload

    if [ "$update_mode" = true ]; then
        print_info "[Update mode: Skipping service enable/start]"
        return 0
    fi

    print_info "Enabling $SERVICE_NAME to start on boot..."
    if systemctl enable "$SERVICE_NAME" > /dev/null 2>&1; then
        print_success "Service enabled successfully."
    else
        print_error "Failed to enable systemd service."
        return 1
    fi

    print_info "Starting $SERVICE_NAME..."
    if systemctl start "$SERVICE_NAME"; then
        print_success "Service started successfully."
    else
        print_error "Failed to start systemd service."
        print_warning "Please check the service status using: systemctl status $SERVICE_NAME"
        print_warning "And check the logs using: journalctl -u $SERVICE_NAME"
        return 1
    fi
    return 0
}



disable_cron_update() {
    print_info "Disabling Pulse automatic update cron job..."
    local cron_identifier="# Pulse-Auto-Update [$SCRIPT_NAME]"

    current_cron=$(crontab -l -u root 2>/dev/null || true)

    local identifier_for_grep_check
    identifier_for_grep_check=$(echo "$cron_identifier" | sed 's/[]$.*^[]/\\&/g')
    if ! echo "$current_cron" | grep -q "^${identifier_for_grep_check}$"; then
        print_info "Pulse automatic update cron job not found. Nothing to disable."
        return 0
    fi

    local escaped_identifier_for_awk
    escaped_identifier_for_awk=$(echo "$cron_identifier" | sed 's/[][\\.*^$(){}|+?]/\\\\&/g')
    local awk_script='/__PATTERN__/ { skip=1; next } skip == 1 { skip=0; next } { print }'
    awk_script="${awk_script/__PATTERN__/^$escaped_identifier_for_awk$}"

    filtered_cron=$(echo "$current_cron" | awk "$awk_script")

    trimmed_filtered_cron=$(echo "$filtered_cron" | awk 'NF')
    if [ -z "$trimmed_filtered_cron" ]; then
        echo "" | crontab -u root -
    else
        echo "$trimmed_filtered_cron" | crontab -u root -
    fi

    if [ $? -eq 0 ]; then
        print_success "Cron job for automatic updates disabled successfully."
    else
        print_error "Failed to disable cron job. Please check crontab configuration manually."
        return 1
    fi
    return 0
}

setup_cron_update() {
    local cron_schedule=""
    local cron_command=""
    local script_path="$SCRIPT_ABS_PATH"
    local cron_identifier="# Pulse-Auto-Update [$SCRIPT_NAME]"

    if [ -z "$script_path" ] || [ ! -f "$script_path" ]; then
         print_warning "Could not reliably determine script path for cron job. Skipping auto-update setup."
         return 1
    fi

    print_info "Choose update frequency [will update to the *latest release tag*]:"
    echo "  1) Daily"
    echo "  2) Weekly"
    echo "  3) Monthly"
    echo "  4) Never [Cancel]"
    read -p "Enter your choice [1-4]: " freq_choice

    case $freq_choice in
        1) cron_schedule="@daily" ;;
        2) cron_schedule="@weekly" ;;
        3) cron_schedule="@monthly" ;;
        4) print_info "Automatic updates setup cancelled."; return 0 ;;
        *) print_error "Invalid choice. Skipping auto-update setup."; return 1 ;;
    esac

    cron_command="$cron_schedule /usr/bin/bash $script_path --update >> $LOG_FILE 2>&1"

    print_info "Checking/Updating cron job for Pulse automatic updates..."
    current_cron=$(crontab -l -u root 2>/dev/null || true)

    local escaped_identifier_for_awk
    escaped_identifier_for_awk=$(echo "$cron_identifier" | sed 's/[][\\.*^$(){}|+?]/\\\\&/g')
    local awk_script='/__PATTERN__/ { skip=1; next } skip == 1 { skip=0; next } { print }'
    awk_script="${awk_script/__PATTERN__/^$escaped_identifier_for_awk$}"

    filtered_cron=$(echo "$current_cron" | awk "$awk_script")

    local new_cron_content

    trimmed_filtered_cron=$(echo "$filtered_cron" | awk 'NF')
    if [ -n "$trimmed_filtered_cron" ]; then
        new_cron_content=$(printf "%s\n%s\n%s" "$trimmed_filtered_cron" "$cron_identifier" "$cron_command")
    else
        new_cron_content=$(printf "%s\n%s" "$cron_identifier" "$cron_command")
    fi

    echo "$new_cron_content" | crontab -u root -
    if [ $? -eq 0 ]; then
        print_success "Cron job for automatic updates set successfully."
        print_info "Update logs will be written to $LOG_FILE"
        touch "$LOG_FILE" || print_warning "Could not touch log file $LOG_FILE"
        chown root:root "$LOG_FILE" || print_warning "Could not chown log file $LOG_FILE"
        chmod 644 "$LOG_FILE" || print_warning "Could not chmod log file $LOG_FILE"
    else
        print_error "Failed to update cron job. Please check crontab configuration manually."
        return 1
    fi

    return 0
}

prompt_for_cron_setup() {
    if [ -n "$MODE_UPDATE" ]; then
        return 0
    fi

    local cron_exists=false
    local cron_identifier="# Pulse-Auto-Update [$SCRIPT_NAME]"
    local identifier_for_grep_check
    identifier_for_grep_check=$(echo "$cron_identifier" | sed 's/[]$.*^[]/\\&/g')

    if crontab -l -u root 2>/dev/null | grep -q "^${identifier_for_grep_check}$"; then
        cron_exists=true
    fi

    echo ""

    if [ "$cron_exists" = true ]; then
        print_info "Automatic updates for Pulse appear to be currently ENABLED."
        print_info "[Cron job will update to the latest release tag when run]"
        echo -e "Choose an action:"
        echo -e "  1) Keep current schedule [Do nothing]"
        echo -e "  2) Disable automatic updates"
        echo -e "  3) Change update schedule"
        read -p "Enter your choice [1-3]: " cron_manage_choice

        case $cron_manage_choice in
            1) print_info "Keeping current automatic update schedule.";;
            2) disable_cron_update ;;
            3) setup_cron_update ;;
            *) print_warning "Invalid choice. No changes made to automatic updates.";;
        esac
    else
        print_info "Automatic updates for Pulse appear to be currently DISABLED."
        print_info "[Cron job would update to the latest release tag when run]"
        read -p "Do you want to set up automatic updates for Pulse? [Y/n]: " setup_cron_confirm
        if [[ ! "$setup_cron_confirm" =~ ^[Nn]$ ]]; then
            setup_cron_update
        else
            print_info "Skipping automatic update setup."
        fi
    fi
}

final_instructions() {
    local ip_address
    ip_address=$(hostname -I | awk '{print $1}')
    local port_value
    local env_path="$PULSE_DIR/.env"
    if [ -f "$env_path" ] && grep -q '^PORT=' "$env_path"; then
        port_value=$(grep '^PORT=' "$env_path" | cut -d'=' -f2)
    else
        port_value="7655"
    fi

    local final_tag=""
    local final_branch=""
    local final_commit=""
    
    if [ -d "$PULSE_DIR/.git" ]; then
        cd "$PULSE_DIR" || print_warning "Could not cd to $PULSE_DIR to get version info."
        final_tag=$(get_current_local_tag)
        if [ -z "$final_tag" ]; then
            final_branch=$(sudo -u "$PULSE_USER" git rev-parse --abbrev-ref HEAD 2>/dev/null)
            final_commit=$(sudo -u "$PULSE_USER" git rev-parse --short HEAD 2>/dev/null)
        fi
        cd ..
    fi

    echo ""
    print_success "Pulse for Proxmox VE installation/update complete!"
    if [ -n "$final_tag" ]; then
        print_success "Current version installed: $final_tag"
    elif [ -n "$final_branch" ]; then
        print_success "Running from branch: $final_branch"
        if [ -n "$final_commit" ]; then
            print_info "Current commit: $final_commit"
        fi
        print_warning "⚠️  This is a test/development branch - not for production use!"
    fi
    echo "-------------------------------------------------------------"
    print_info "You should be able to access the Pulse dashboard at:"
    if [ -n "$ip_address" ]; then
        echo "  http://$ip_address:$port_value"
    else
        echo "  http://<YOUR-LXC-IP>:$port_value"
        print_warning "Could not automatically determine the LXC IP address."
    fi
    echo ""
    print_info "The Pulse service $SERVICE_NAME is running and enabled on boot."
    print_info "To check the status: sudo systemctl status $SERVICE_NAME"
    print_info "To view logs: sudo journalctl -u $SERVICE_NAME -f"
    echo "-------------------------------------------------------------"
}


check_root

if [ -z "$MODE_UPDATE" ] && [ "$INSTALLER_WAS_REEXECUTED" != "true" ]; then
    print_dependency_info
fi

self_update_check || print_warning "Installer self-check failed, proceeding anyway..."

check_installation_status_and_determine_action

case "$INSTALL_MODE" in
    "remove")
        print_info "Proceeding with removal..."
        perform_remove
        exit $?
        ;;
    "cancel")
        print_info "Operation cancelled by user."
        exit 0
        ;;
    "error")
        print_error "Exiting due to error."
        exit 1
        ;;
    "install" | "update")

        print_info "Proceeding with install/update. Installing prerequisites..."
        if [ "$INSTALL_MODE" = "install" ]; then
            run_apt_update || exit 1
            run_apt_upgrade_system || exit 1
        elif [ "$INSTALL_MODE" = "update" ]; then
            run_apt_update || exit 1
        fi
        install_dependencies || exit 1
        setup_node || exit 1
        create_pulse_user || exit 1
        print_success "Prerequisites installed."

        if [ "$INSTALL_MODE" = "install" ]; then
            print_info "Starting installation..."

            if [ -n "$SPECIFIED_VERSION_TAG" ]; then
                 if ! git ls-remote --tags --exit-code origin "refs/tags/$SPECIFIED_VERSION_TAG"; then
                     print_error "Specified version tag '$SPECIFIED_VERSION_TAG' not found on remote repository."
                     exit 1
                 else
                     print_info "Specified version tag '$SPECIFIED_VERSION_TAG' confirmed."
                     TARGET_TAG="$SPECIFIED_VERSION_TAG"
                 fi
            fi

            print_info "Cloning Pulse repository into $PULSE_DIR..."
            if git clone https://github.com/rcourtman/Pulse.git "$PULSE_DIR" > /dev/null 2>&1; then
                print_success "Repository cloned successfully."
                cd "$PULSE_DIR" || { print_error "Failed to cd into $PULSE_DIR after clone."; exit 1; }
                chown -R "$PULSE_USER":"$PULSE_USER" "$PULSE_DIR" || print_warning "Failed initial chown after clone."
            else
                print_error "Failed to clone repository."
                exit 1
            fi

            if [ -n "$TARGET_BRANCH" ]; then
                print_info "Checking out branch '$TARGET_BRANCH'..."
                if ! sudo -u "$PULSE_USER" git checkout -B "$TARGET_BRANCH" "origin/$TARGET_BRANCH"; then
                     print_error "Failed to checkout branch '$TARGET_BRANCH' after cloning."
                     cd ..; exit 1
                fi
                print_success "Checked out branch $TARGET_BRANCH."
                print_warning "⚠️  Branch installation is for testing only and may be unstable!"
            elif [ -z "$TARGET_TAG" ]; then
                TARGET_TAG=$(get_latest_remote_tag)
                if [ $? -ne 0 ] || [ -z "$TARGET_TAG" ]; then
                     print_error "Could not determine latest release tag to install."
                     cd ..; exit 1
                fi
                print_info "Determined latest version tag: $TARGET_TAG"
                
                print_info "Checking out target version tag '$TARGET_TAG'..."
                if ! sudo -u "$PULSE_USER" git checkout "$TARGET_TAG"; then
                     print_error "Failed to checkout tag '$TARGET_TAG' after cloning."
                     cd ..; exit 1
                fi
                print_success "Checked out version $TARGET_TAG."
            else
                print_info "Checking out target version tag '$TARGET_TAG'..."
                if ! sudo -u "$PULSE_USER" git checkout "$TARGET_TAG"; then
                     print_error "Failed to checkout tag '$TARGET_TAG' after cloning."
                     cd ..; exit 1
                fi
                print_success "Checked out version $TARGET_TAG."
            fi
            cd ..

            print_info "Installing NPM dependencies in $PULSE_DIR..."
            cd "$PULSE_DIR" || { print_error "Failed to cd to $PULSE_DIR before npm install"; exit 1; }
            if ! npm install --unsafe-perm --silent; then
                print_error "Failed to install NPM dependencies. See output above."
                exit 1
            else
                print_success "NPM dependencies installed."
            fi
            
            print_info "Building CSS assets in $PULSE_DIR..."
            if ! npm run build:css --silent; then
                print_error "Failed to build CSS assets. See output above."
                exit 1
            else
                print_success "CSS assets built."
            fi

            set_permissions || exit 1
            configure_environment || exit 1
            setup_systemd_service || exit 1
            final_instructions
            prompt_for_cron_setup

        else
            print_info "Starting update to version $TARGET_TAG..."
            if perform_update; then
                print_success "Pulse update completed successfully."
                final_instructions
                prompt_for_cron_setup
            else
                print_error "Pulse update failed."
                exit 1
            fi
        fi
        ;;
    *)
        print_error "Internal script error: Unknown INSTALL_MODE '$INSTALL_MODE'"
        exit 1
        ;;
esac

print_info "Script finished." <|MERGE_RESOLUTION|>--- conflicted
+++ resolved
@@ -434,8 +434,6 @@
                     TARGET_TAG="$latest_tag"
                 fi
             fi
-<<<<<<< HEAD
-=======
 
             if [ -n "$SPECIFIED_VERSION_TAG" ]; then
                  if check_remote_tag_exists "$SPECIFIED_VERSION_TAG"; then
@@ -458,7 +456,6 @@
             else
                 TARGET_TAG="$latest_tag"
             fi
->>>>>>> a8649978
             cd ..
 
             if [ "$INSTALL_MODE" = "uptodate" ]; then
