--- conflicted
+++ resolved
@@ -1,10 +1,6 @@
 {
   "name": "pulse",
-<<<<<<< HEAD
-  "version": "3.28.3-rc1",
-=======
   "version": "3.28.2",
->>>>>>> b627e0af
   "description": "A lightweight monitoring application for Proxmox VE.",
   "main": "server/index.js",
   "scripts": {
