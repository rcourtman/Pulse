--- conflicted
+++ resolved
@@ -1,10 +1,6 @@
 {
   "name": "pulse",
-<<<<<<< HEAD
-  "version": "3.27.2-rc2",
-=======
   "version": "3.27.1",
->>>>>>> 4555af9e
   "description": "A lightweight monitoring application for Proxmox VE.",
   "main": "server/index.js",
   "scripts": {
